--- conflicted
+++ resolved
@@ -119,21 +119,6 @@
 target_link_libraries(qhttp Qt5::Core Qt5::Network Qt5::Concurrent)
 
 set(fpserver_SOURCES
-<<<<<<< HEAD
-	src/server/listener.cpp
-	src/server/protocol.cpp
-	src/server/session.cpp
-	src/server/connection.cpp
-	src/server/metrics.cpp
-	src/server/request.cpp
-	src/server/http.cpp
-	src/server/http/request.h
-	src/server/http/request.cpp
-	src/server/http/response.h
-	src/server/http/response.cpp
-	src/server/http/router.h
-	src/server/http/router.cpp
-=======
     src/server/listener.cpp
     src/server/protocol.cpp
     src/server/session.cpp
@@ -147,7 +132,6 @@
     src/server/http/response.cpp
     src/server/http/router.h
     src/server/http/router.cpp
->>>>>>> a6ab4113
     src/server/grpc/service.h
     src/server/grpc/service.cpp
     src/server/grpc/proto/index.pb.h
