--- conflicted
+++ resolved
@@ -18,11 +18,7 @@
       - uses: actions/checkout@v4
       - run: |
           sudo apt-get update
-<<<<<<< HEAD
-          sudo apt-get install -y qtbase5-dev libgtest-dev libgrpc++-dev protobuf-compiler-grpc protobuf-compiler libsqlite3-dev
-=======
-          sudo apt-get install -y qt6-base-dev libgtest-dev
->>>>>>> 269be113
+          sudo apt-get install -y qt6-base-dev libgtest-dev libgrpc++-dev protobuf-compiler-grpc protobuf-compiler libsqlite3-dev
       - run: cmake -DCMAKE_BUILD_TYPE=Release .
       - run: make
       - run: make check
