--- conflicted
+++ resolved
@@ -455,64 +455,10 @@
 
 const EmptyResponse = struct {};
 
-const CreateIndexRequest = struct {
-    restore: ?MultiIndex.CreateIndexOptions.RestoreOptions = null,
-    
-    pub fn msgpackFormat() msgpack.StructFormat {
-        return .{ .as_map = .{ .key = .{ .field_name_prefix = 1 } } };
-    }
-};
 
 fn handlePutIndex(comptime T: type, ctx: *Context(T), req: *httpz.Request, res: *httpz.Response) !void {
     const index_name = try getIndexName(req, res, true) orelse return;
 
-<<<<<<< HEAD
-    pub fn msgpackFormat() msgpack.StructFormat {
-        return .{ .as_map = .{ .key = .{ .field_name_prefix = 1 } } };
-    }
-};
-
-fn handlePutIndex(ctx: *Context, req: *httpz.Request, res: *httpz.Response) !void {
-    const index_name = req.param("index") orelse return;
-
-    // Parse request body for restoration options
-    var create_options = MultiIndex.CreateIndexOptions{};
-    
-    if (req.body()) |_| {
-        if (getRequestBody(CreateIndexRequest, req, res)) |maybe_request_data| {
-            if (maybe_request_data) |request_data| {
-                create_options.restore = request_data.restore;
-                // Only fail if exists when restore options are provided
-                create_options.fail_if_exists = (request_data.restore != null);
-            }
-        } else |_| {
-            // Error already written to response
-            return;
-        }
-    }
-
-    const index = ctx.indexes.createIndex(index_name, create_options) catch |err| {
-        switch (err) {
-            error.IndexAlreadyExists => {
-                try writeErrorResponse(409, err, req, res);
-                return;
-            },
-            error.IndexNotReady => {
-                // Return 202 Accepted for async restoration
-                res.status = 202;
-                return writeResponse(EmptyResponse{}, req, res);
-            },
-            else => return err,
-        }
-    };
-    defer ctx.indexes.releaseIndex(index);
-    
-    var index_reader = try index.acquireReader();
-    defer index.releaseReader(&index_reader);
-    
-    const response = CreateIndexResponse{
-        .version = index_reader.getVersion(),
-=======
     const response = ctx.indexes.createIndex(req.arena, index_name) catch |err| {
         if (err == error.InvalidIndexName) {
             try writeErrorResponse(400, err, req, res);
@@ -523,7 +469,6 @@
             return;
         }
         return err;
->>>>>>> 1405c137
     };
     comptime assert(@TypeOf(response) == api.CreateIndexResponse);
 
