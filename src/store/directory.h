// Copyright (C) 2011  Lukas Lalinsky
// Distributed under the MIT license, see the LICENSE file for details.

#ifndef ACOUSTID_DIRECTORY_H_
#define ACOUSTID_DIRECTORY_H_

#include <QString>
#include <QStringList>

#include "common.h"
#include "store/sqlite/database.h"

struct sqlite3;

namespace Acoustid {

class InputStream;
class OutputStream;

class Directory {
 public:
    virtual ~Directory();

    virtual void close() = 0;

    virtual QString path() const = 0;

    virtual OutputStream *createFile(const QString &name) = 0;
    virtual void deleteFile(const QString &name) = 0;
    virtual InputStream *openFile(const QString &name) = 0;
    virtual void renameFile(const QString &oldName, const QString &newName) = 0;
    virtual QStringList listFiles() = 0;
    virtual bool fileExists(const QString &name);

    virtual Directory *openDirectory(const QString &name) = 0;

    virtual bool exists() = 0;
    virtual void ensureExists() = 0;

    virtual void deleteDirectory(const QString &name) = 0;

<<<<<<< HEAD
    virtual sqlite3 *openDatabase(const QString &name) = 0;
=======
    virtual SQLiteDatabase openDatabase(const QString &name) = 0;
>>>>>>> dc7729ca

    /***
     * Ensure that any writes to these files are moved to
     * stable storage. This is used to properly commit
     * changes to the index, to prevent a machine/OS
     * crash from corrupting the index.
     */
    virtual void sync(const QStringList &names);
};

typedef QWeakPointer<Directory> DirectoryWeakPtr;
typedef QSharedPointer<Directory> DirectorySharedPtr;

}  // namespace Acoustid

#endif<|MERGE_RESOLUTION|>--- conflicted
+++ resolved
@@ -39,11 +39,7 @@
 
     virtual void deleteDirectory(const QString &name) = 0;
 
-<<<<<<< HEAD
-    virtual sqlite3 *openDatabase(const QString &name) = 0;
-=======
     virtual SQLiteDatabase openDatabase(const QString &name) = 0;
->>>>>>> dc7729ca
 
     /***
      * Ensure that any writes to these files are moved to
