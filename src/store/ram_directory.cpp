--- conflicted
+++ resolved
@@ -72,19 +72,7 @@
 
 void RAMDirectory::deleteDirectory(const QString &name) { m_data->directories.take(name); }
 
-<<<<<<< HEAD
-sqlite3 *RAMDirectory::openDatabase(const QString &name) {
-    sqlite3 *db;
-    auto fileName = QString("file:%1?mode=memory&cache=shared").arg(m_dbPrefix + name);
-    auto encodedFileName = fileName.toUtf8();
-    int rc = sqlite3_open_v2(encodedFileName.data(), &db, SQLITE_OPEN_READWRITE | SQLITE_OPEN_CREATE, NULL);
-    if (rc != SQLITE_OK) {
-        throw IOException(QString("Couldn't open database '%1' (%2)").arg(fileName).arg(sqlite3_errstr(rc)));
-    }
-    return db;
-=======
 SQLiteDatabase RAMDirectory::openDatabase(const QString &name) {
     auto fileName = QString("file:%1?mode=memory&cache=shared").arg(m_dbPrefix + name);
     return SQLiteDatabase(fileName);
->>>>>>> dc7729ca
 }