--- conflicted
+++ resolved
@@ -21,7 +21,7 @@
         std.log.err("failed to clean up directory {s}: {}", .{ path, err });
     };
     defer extract_dir.close();
-    
+
     // Extract tar contents using iterator for pattern matching
     var file_name_buffer: [256]u8 = undefined;
     var link_name_buffer: [256]u8 = undefined;
@@ -34,7 +34,7 @@
         if (entry.kind != .file) {
             continue;
         }
-        
+
         // Check if it's a manifest file
         if (filefmt.isManifestFileName(entry.name)) {
             try extractTarEntry(entry, extract_dir);
@@ -46,14 +46,14 @@
             std.log.warn("skipping unknown file in snapshot: {s}", .{entry.name});
         }
     }
-    
+
     // Create and initialize the index
-    var index = try Index.init(allocator, scheduler, parent_dir, path, options);
+    var index = try Index.init(allocator, scheduler, parent_dir, path, path, options);
     errdefer index.deinit(); // Clean up index if open fails
-    
+
     // Open the index to load from extracted files
     try index.open(false);
-    
+
     return index;
 }
 
@@ -67,17 +67,17 @@
     options: Index.Options,
 ) !Index {
     std.log.info("downloading snapshot from {s}", .{url});
-    
+
     // Parse the URL
     const uri = std.Uri.parse(url) catch |err| {
         std.log.err("invalid URL {s}: {}", .{ url, err });
         return err;
     };
-    
+
     // Create HTTP client
     var client = std.http.Client{ .allocator = allocator };
     defer client.deinit();
-    
+
     // Prepare request
     var header_buffer: [8192]u8 = undefined;
     var req = client.open(.GET, uri, .{
@@ -87,37 +87,37 @@
         return err;
     };
     defer req.deinit();
-    
+
     // Send request
     req.send() catch |err| {
         std.log.err("failed to send HTTP request to {s}: {}", .{ url, err });
         return err;
     };
-    
+
     req.finish() catch |err| {
         std.log.err("failed to finish HTTP request to {s}: {}", .{ url, err });
         return err;
     };
-    
+
     // Wait for response
     req.wait() catch |err| {
         std.log.err("failed to receive HTTP response from {s}: {}", .{ url, err });
         return err;
     };
-    
+
     // Check HTTP status
     if (req.response.status != .ok) {
         std.log.err("HTTP error {d} when downloading from {s}", .{ @intFromEnum(req.response.status), url });
         return error.HttpError;
     }
-    
+
     // Log content info if available
     if (req.response.content_length) |content_length| {
         std.log.info("downloading {} bytes from {s}", .{ content_length, url });
     } else {
         std.log.info("downloading from {s} (size unknown)", .{url});
     }
-    
+
     // Stream the response directly to restoreSnapshot
     const reader = req.reader();
     return restoreSnapshot(reader, allocator, scheduler, parent_dir, path, options);
@@ -129,10 +129,10 @@
         std.log.err("failed to clean up partially extracted file {s}: {}", .{ entry.name, err });
     };
     defer file.close();
-    
+
     var reader_entry = entry.reader();
     var file_writer = file.writer();
-    
+
     var buffer: [4096]u8 = undefined;
     while (true) {
         const bytes_read = try reader_entry.read(&buffer);
@@ -255,15 +255,7 @@
     // Restore the snapshot using restoreSnapshot()
 
     var tar_file_reader = std.io.fixedBufferStream(buffer.items);
-<<<<<<< HEAD
-    try std.tar.pipeToFileSystem(extract_dir, tar_file_reader.reader(), .{});
-
-    // Open a second index instance from the restored snapshot
-
-    var index2 = try Index.init(std.testing.allocator, &scheduler, tmp_dir.dir, "extract", "extract", .{
-=======
     var index2 = try restoreSnapshot(tar_file_reader.reader(), std.testing.allocator, &scheduler, tmp_dir.dir, "extract", .{
->>>>>>> 8df1ebbb
         .min_segment_size = 1,
     });
     defer index2.deinit();
@@ -288,7 +280,7 @@
     // Try to restore from corrupt data
     const corrupt_data = "not a tar file";
     var reader = std.io.fixedBufferStream(corrupt_data);
-    
+
     const result = restoreSnapshot(reader.reader(), std.testing.allocator, &scheduler, tmp_dir.dir, "test_corrupt", .{});
     try std.testing.expectError(error.UnexpectedEndOfStream, result);
 }
@@ -308,7 +300,7 @@
     defer buffer.deinit();
 
     var tar_writer = std.tar.writer(buffer.writer().any());
-    
+
     // Add invalid manifest that will cause open() to fail
     const invalid_manifest = "invalid manifest content";
     try tar_writer.writeFileBytes(filefmt.manifest_file_name, invalid_manifest, .{});
