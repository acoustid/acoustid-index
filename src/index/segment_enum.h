--- conflicted
+++ resolved
@@ -13,28 +13,21 @@
 class SegmentEnum
 {
 public:
-<<<<<<< HEAD
 	SegmentEnum(SegmentIndexSharedPtr index, SegmentDataReader *dataReader)
-		: m_index(index), m_dataReader(dataReader)
-=======
-	SegmentEnum(SegmentIndexSharedPtr index, std::unique_ptr<SegmentDataReader> &&dataReader)
-		: m_index(index), m_dataReader(std::move(dataReader)), m_block(0),
-		  m_currentBlock(nullptr)
->>>>>>> c432e9ca
+		: m_index(index), m_dataReader(std::move(dataReader))
 	{}
 
     void setFilter(const QSet<uint32_t> &excludeDocIds) { m_excludeDocIds = excludeDocIds; }
 
 	bool next()
 	{
-<<<<<<< HEAD
         while (true) {
             if (!m_currentBlock.get() || !m_currentBlock->next()) {
                 if (m_block >= m_index->blockCount()) {
                     return false;
                 }
                 uint32_t firstKey = m_index->key(m_block);
-                m_currentBlock.reset(m_dataReader->readBlock(m_block, firstKey));
+                m_currentBlock = m_dataReader->readBlock(m_block, firstKey);
                 m_currentBlock->next();
                 m_block++;
             }
@@ -43,18 +36,6 @@
             }
             return true;
         }
-=======
-		if (!m_currentBlock.get() || !m_currentBlock->next()) {
-			if (m_block >= m_index->blockCount()) {
-				return false;
-			}
-			uint32_t firstKey = m_index->key(m_block);
-			m_currentBlock = m_dataReader->readBlock(m_block, firstKey);
-			m_currentBlock->next();
-			m_block++;
-		}
-		return true;
->>>>>>> c432e9ca
 	}
 
 	uint32_t key()
@@ -72,7 +53,7 @@
 	SegmentIndexSharedPtr m_index;
 	std::unique_ptr<SegmentDataReader> m_dataReader;
 	std::unique_ptr<BlockDataIterator> m_currentBlock;
-    QSet<uint32_t> m_excludeDocIds;
+  QSet<uint32_t> m_excludeDocIds;
 };
 
 }
