--- conflicted
+++ resolved
@@ -78,7 +78,6 @@
     // qDebug() << "releaseInfo" << info.files();
 }
 
-<<<<<<< HEAD
 void Index::updateInfo(const IndexInfo &oldInfo, const IndexInfo &newInfo, bool updateIndex) {
     QMutexLocker locker(&m_mutex);
     if (m_open) {
@@ -101,7 +100,8 @@
 bool Index::containsDocument(uint32_t docId) {
     IndexReader reader(sharedFromThis());
     return reader.containsDocument(docId);
-=======
+}
+
 QSharedPointer<IndexReader> Index::openReader()
 {
     QMutexLocker locker(&m_mutex);
@@ -146,7 +146,6 @@
 	QMutexLocker locker(&m_mutex);
 	m_hasWriter = false;
     m_writerReleased.notify_one();
->>>>>>> 91fce5f5
 }
 
 std::vector<SearchResult> Index::search(const std::vector<uint32_t> &terms, int64_t timeoutInMSecs) {
