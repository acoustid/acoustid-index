// Copyright (C) 2011  Lukas Lalinsky
// Distributed under the MIT license, see the LICENSE file for details.

#include "index.h"

#include <QtConcurrent>

#include "in_memory_index.h"
#include "index/oplog.h"
#include "index_file_deleter.h"
#include "index_reader.h"
#include "index_writer.h"
#include "segment_data_reader.h"
#include "segment_index_reader.h"
#include "segment_searcher.h"
#include "store/directory.h"
#include "store/input_stream.h"
#include "store/output_stream.h"

using namespace Acoustid;

<<<<<<< HEAD
template <typename Idx>
int64_t getLastOpId(const Idx &idx) {
    return idx->getAttribute("status.last_op_id").toLongLong();
=======
Index::Index(DirectorySharedPtr dir, bool create)
	: m_mutex(), m_dir(dir), m_open(false),
	  m_hasWriter(false),
	  m_deleter(new IndexFileDeleter(dir))
{
	open(create);
>>>>>>> 812d5baf
}

template <typename Idx>
void setLastOpId(Idx &idx, int64_t id) {
    idx->setAttribute("status.last_op_id", QString::number(id));
}

Index::Index(DirectorySharedPtr dir, bool create)
    : m_lock(QReadWriteLock::Recursive), m_dir(dir), m_deleter(new IndexFileDeleter(dir)) {
    open(create);
}

Index::~Index() { close(); }

void Index::close() {
    QWriteLocker locker(&m_lock);
    if (m_open) {
        qDebug() << "Closing index";
        m_writerFuture.waitForFinished();
        setThreadPool(nullptr);
        m_open = false;
    }
}

QThreadPool *Index::threadPool() const { return m_threadPool; }

void Index::setThreadPool(QThreadPool *threadPool) { m_threadPool = threadPool; }

bool Index::exists(const QSharedPointer<Directory> &dir) {
    if (!dir->exists()) {
        return false;
    }
    return IndexInfo::findCurrentRevision(dir.get()) >= 0;
}

<<<<<<< HEAD
void Index::open(bool create) {
    QWriteLocker locker(&m_lock);

    if (m_open) {
        return;
    }

    if (!m_dir->exists() && !create) {
        throw IndexNotFoundException("index directory does not exist");
    }
    if (!m_info.load(m_dir.data(), true, true)) {
        if (create) {
            qDebug() << "Creating new index" << m_dir->path();
            m_dir->ensureExists();
            m_info.incRevision();
            m_info.save(m_dir.data());
            locker.unlock();
            return open(false);
        }
        throw IndexNotFoundException("there is no index in the directory");
    }

    qDebug() << "Opening index" << m_dir->path();

    m_oplog = std::make_unique<Oplog>(m_dir->openDatabase("oplog.db"));

    auto stage = std::make_shared<InMemoryIndex>();
    stage->setRevision(m_info.revision() + 1);
    qDebug() << "Creating new staging area" << stage->revision();

    m_stage.push_back(stage);

    auto lastOpId = getLastOpId(&m_info);
    m_oplog->createOrUpdateReplicationSlot("main", lastOpId);

    std::vector<OplogEntry> oplogEntries;
    while (true) {
        oplogEntries.clear();
        lastOpId = m_oplog->read(oplogEntries, 100, lastOpId);
        if (oplogEntries.empty()) {
            break;
        }
        OpBatch batch;
        for (auto oplogEntry : oplogEntries) {
            qDebug() << "Applying oplog entry" << oplogEntry.id();
            batch.add(oplogEntry.op());
        }
        stage->applyUpdates(batch);
    }

    m_deleter->incRef(m_info);
    m_open = true;

    qDebug() << "Index opened";
}

bool Index::isOpen() {
    QReadLocker locker(&m_lock);
    return m_open;
}

IndexInfo Index::acquireInfo() {
    QReadLocker locker(&m_lock);
    IndexInfo info = m_info;
    if (m_open) {
        m_deleter->incRef(info);
    }
    // qDebug() << "acquireInfo" << info.files();
    return info;
}

void Index::releaseInfo(const IndexInfo &info) {
    QReadLocker locker(&m_lock);
    if (m_open) {
        m_deleter->decRef(info);
    }
    // qDebug() << "releaseInfo" << info.files();
}

void Index::updateInfo(const IndexInfo &oldInfo, const IndexInfo &newInfo, bool updateIndex) {
    QWriteLocker locker(&m_lock);
    if (m_open) {
        // the infos are opened twice (index + writer), so we need to inc/dec-ref them twice too
        m_deleter->incRef(newInfo);
        if (updateIndex) {
            m_deleter->incRef(newInfo);
            m_deleter->decRef(m_info);
        }
        m_deleter->decRef(oldInfo);
    }
    if (updateIndex) {
        for (size_t i = 0; i < newInfo.segmentCount(); i++) {
            assert(!newInfo.segment(i).index().isNull());
            assert(newInfo.segment(i).docs());
        }
        m_info = newInfo;
        for (auto it = m_stage.begin(); it != m_stage.end(); ++it) {
            if ((*it)->revision() == m_info.revision()) {
                qDebug() << "Closing staging area" << (*it)->revision();
                m_stage.erase(it);
                break;
            }
        }
    }
}

bool Index::containsDocument(uint32_t docId) {
    QReadLocker locker(&m_lock);
    if (!m_open) {
        throw IndexIsNotOpen("index is not open");
    }
    for (auto stage : m_stage) {
        bool isDeleted;
        if (stage->getDocument(docId, isDeleted)) {
            return !isDeleted;
        }
    }
    return openReaderPrivate()->containsDocument(docId);
=======
void Index::open(bool create)
{
	QMutexLocker locker(&m_mutex);
	if (!m_info.load(m_dir.data(), true)) {
		if (create) {
			IndexWriter(m_dir, m_info).commit();
			locker.unlock();
			return open(false);
	 	}
		throw IOException("there is no index in the directory");
	}
	m_deleter->incRef(m_info);
	m_open = true;
>>>>>>> 812d5baf
}

QSharedPointer<IndexReader> Index::openReader() {
    QReadLocker locker(&m_lock);
    if (!m_open) {
        throw IndexIsNotOpen("index is not open");
    }
<<<<<<< HEAD
    return openReaderPrivate();
=======
    locker.unlock();
    return QSharedPointer<IndexReader>::create(sharedFromThis());
>>>>>>> 812d5baf
}

QSharedPointer<IndexWriter> Index::openWriter(bool wait, int64_t timeoutInMSecs) {
    QReadLocker locker(&m_lock);
    if (!m_open) {
        throw IndexIsNotOpen("index is not open");
    }
<<<<<<< HEAD
    return openWriterPrivate(wait, QDeadlineTimer(timeoutInMSecs));
}

QSharedPointer<IndexReader> Index::openReaderPrivate() { return QSharedPointer<IndexReader>::create(sharedFromThis()); }

QSharedPointer<IndexWriter> Index::openWriterPrivate(bool wait, QDeadlineTimer deadline) {
    acquireWriterLockPrivate(wait, deadline);
=======
    acquireWriterLockInt(wait, timeoutInMSecs);
    locker.unlock();
>>>>>>> 812d5baf
    return QSharedPointer<IndexWriter>::create(sharedFromThis(), true);
}

void Index::acquireWriterLockPrivate(bool wait, QDeadlineTimer deadline) {
    if (m_hasWriter) {
        if (wait) {
            if (m_writerReleased.wait(&m_lock, deadline)) {
                m_hasWriter = true;
                return;
            }
        }
        throw IndexIsLocked("there already is an index writer open");
    }
    m_hasWriter = true;
}

void Index::acquireWriterLock(bool wait, int64_t timeoutInMSecs) {
    QWriteLocker locker(&m_lock);
    acquireWriterLockPrivate(wait, QDeadlineTimer(timeoutInMSecs));
}

void Index::releaseWriterLock() {
    QWriteLocker locker(&m_lock);
    m_hasWriter = false;
    m_writerReleased.notify_one();
}

std::vector<SearchResult> Index::search(const std::vector<uint32_t> &terms, int64_t timeoutInMSecs) {
    QReadLocker locker(&m_lock);
    QDeadlineTimer deadline(timeoutInMSecs);

    std::vector<SearchResult> results;

    for (auto it = m_stage.begin(); it != m_stage.end(); ++it) {
        qDebug() << "Searching in staging area" << (*it)->revision();
        auto partialResults = (*it)->search(terms, deadline.remainingTime());
        for (auto result : partialResults) {
            bool foundNewer = false;
            for (auto it2 = m_stage.begin(); it2 != it; ++it2) {
                bool isDeleted;
                if ((*it2)->getDocument(result.docId(), isDeleted)) {
                    foundNewer = true;
                    break;
                }
            }
            if (!foundNewer) {
                results.push_back(result);
            }
        }
    }

    qDebug() << "Searching in main index";
    auto partialResults = openReaderPrivate()->search(terms, deadline.remainingTime());
    for (auto result : partialResults) {
        bool foundNewer = false;
        for (auto it2 = m_stage.begin(); it2 != m_stage.end(); ++it2) {
            bool isDeleted;
            if ((*it2)->getDocument(result.docId(), isDeleted)) {
                foundNewer = true;
                break;
            }
        }
        if (!foundNewer) {
            results.push_back(result);
        }
    }

    sortSearchResults(results);
    return results;
}

bool Index::hasAttribute(const QString &name) {
    QReadLocker locker(&m_lock);
    for (auto stage : m_stage) {
        if (stage->hasAttribute(name)) {
            return true;
        }
    }
    return info().hasAttribute(name);
}

QString Index::getAttribute(const QString &name) {
    QReadLocker locker(&m_lock);
    for (auto stage : m_stage) {
        if (stage->hasAttribute(name)) {
            return stage->getAttribute(name);
        }
    }
    return info().getAttribute(name);
}

void Index::setAttribute(const QString &name, const QString &value) {
    OpBatch batch;
    batch.setAttribute(name, value);
    applyUpdates(batch);
}

void Index::insertOrUpdateDocument(uint32_t docId, const std::vector<uint32_t> &terms) {
    OpBatch batch;
    batch.insertOrUpdateDocument(docId, terms);
    applyUpdates(batch);
}

void Index::deleteDocument(uint32_t docId) {
    OpBatch batch;
    batch.deleteDocument(docId);
    applyUpdates(batch);
}

void Index::persistUpdates(const std::shared_ptr<InMemoryIndex> &index) {
    auto lastOpId = getLastOpId(index);

    qDebug() << "Persisting operations up to" << getLastOpId(index) << "from staging area" << index->revision();

    auto writer = openWriter(true, -1);
    writer->writeSegment(index);
    writer->commit();

    m_oplog->updateReplicationSlot("main", lastOpId);
    m_oplog->cleanup();
}

void Index::persistUpdates() {
    QWriteLocker locker(&m_lock);
    while (m_stage.size() > 1) {
        auto stage = m_stage.back();
        locker.unlock();
        persistUpdates(stage);
        locker.relock();
    }
}

void Index::applyUpdates(const OpBatch &batch) {
    QWriteLocker locker(&m_lock);

    // Store the updates in oplog
    auto lastOpId = m_oplog->write(batch);

    // Apply the updates to the staging area
    auto stage = m_stage.front();
    qDebug() << "Applying" << batch.size() << "updates to staging area" << stage->revision();
    stage->applyUpdates(batch);
    setLastOpId(stage, lastOpId);

    if (stage->size() > m_maxStageSize) {
        flush();
    }
}

void Index::flush() {
    QWriteLocker locker(&m_lock);

    auto stage = m_stage.front();
    if (stage->size() == 0) {
        return;
    }

    auto nextStage = std::make_shared<InMemoryIndex>();
    nextStage->setRevision(stage->revision() + 1);
    qDebug() << "Creating new staging area" << nextStage->revision();
    m_stage.insert(m_stage.begin(), nextStage);

    if (m_threadPool) {
        if (!m_writerFuture.isRunning()) {
            auto self = sharedFromThis();
            m_writerFuture = QtConcurrent::run(m_threadPool, [=]() {
                self->persistUpdates();
            });
        }
    } else {
        locker.unlock();
        persistUpdates();
        locker.relock();
    }
}<|MERGE_RESOLUTION|>--- conflicted
+++ resolved
@@ -19,18 +19,9 @@
 
 using namespace Acoustid;
 
-<<<<<<< HEAD
 template <typename Idx>
 int64_t getLastOpId(const Idx &idx) {
     return idx->getAttribute("status.last_op_id").toLongLong();
-=======
-Index::Index(DirectorySharedPtr dir, bool create)
-	: m_mutex(), m_dir(dir), m_open(false),
-	  m_hasWriter(false),
-	  m_deleter(new IndexFileDeleter(dir))
-{
-	open(create);
->>>>>>> 812d5baf
 }
 
 template <typename Idx>
@@ -39,7 +30,7 @@
 }
 
 Index::Index(DirectorySharedPtr dir, bool create)
-    : m_lock(QReadWriteLock::Recursive), m_dir(dir), m_deleter(new IndexFileDeleter(dir)) {
+    : m_lock(), m_dir(dir), m_deleter(new IndexFileDeleter(dir)) {
     open(create);
 }
 
@@ -66,7 +57,6 @@
     return IndexInfo::findCurrentRevision(dir.get()) >= 0;
 }
 
-<<<<<<< HEAD
 void Index::open(bool create) {
     QWriteLocker locker(&m_lock);
 
@@ -185,21 +175,6 @@
         }
     }
     return openReaderPrivate()->containsDocument(docId);
-=======
-void Index::open(bool create)
-{
-	QMutexLocker locker(&m_mutex);
-	if (!m_info.load(m_dir.data(), true)) {
-		if (create) {
-			IndexWriter(m_dir, m_info).commit();
-			locker.unlock();
-			return open(false);
-	 	}
-		throw IOException("there is no index in the directory");
-	}
-	m_deleter->incRef(m_info);
-	m_open = true;
->>>>>>> 812d5baf
 }
 
 QSharedPointer<IndexReader> Index::openReader() {
@@ -207,31 +182,24 @@
     if (!m_open) {
         throw IndexIsNotOpen("index is not open");
     }
-<<<<<<< HEAD
-    return openReaderPrivate();
-=======
     locker.unlock();
     return QSharedPointer<IndexReader>::create(sharedFromThis());
->>>>>>> 812d5baf
-}
-
-QSharedPointer<IndexWriter> Index::openWriter(bool wait, int64_t timeoutInMSecs) {
-    QReadLocker locker(&m_lock);
+}
+
+QSharedPointer<IndexReader> Index::openReaderPrivate() {
     if (!m_open) {
         throw IndexIsNotOpen("index is not open");
     }
-<<<<<<< HEAD
-    return openWriterPrivate(wait, QDeadlineTimer(timeoutInMSecs));
-}
-
-QSharedPointer<IndexReader> Index::openReaderPrivate() { return QSharedPointer<IndexReader>::create(sharedFromThis()); }
-
-QSharedPointer<IndexWriter> Index::openWriterPrivate(bool wait, QDeadlineTimer deadline) {
-    acquireWriterLockPrivate(wait, deadline);
-=======
-    acquireWriterLockInt(wait, timeoutInMSecs);
+    return QSharedPointer<IndexReader>::create(sharedFromThis());
+}
+
+QSharedPointer<IndexWriter> Index::openWriter(bool wait, int64_t timeoutInMSecs) {
+    QReadLocker locker(&m_lock);
+    if (!m_open) {
+        throw IndexIsNotOpen("index is not open");
+    }
+    acquireWriterLockPrivate(wait, QDeadlineTimer(timeoutInMSecs));
     locker.unlock();
->>>>>>> 812d5baf
     return QSharedPointer<IndexWriter>::create(sharedFromThis(), true);
 }
 
@@ -397,7 +365,7 @@
     if (m_threadPool) {
         if (!m_writerFuture.isRunning()) {
             auto self = sharedFromThis();
-            m_writerFuture = QtConcurrent::run(m_threadPool, [=]() {
+            m_writerFuture = QtConcurrent::run(m_threadPool.get(), [=]() {
                 self->persistUpdates();
             });
         }
