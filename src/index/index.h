--- conflicted
+++ resolved
@@ -5,13 +5,10 @@
 #define ACOUSTID_INDEX_H_
 
 #include <QMutex>
-<<<<<<< HEAD
+#include <QWaitCondition>
+#include <QDeadlineTimer>
 
 #include "base_index.h"
-=======
-#include <QWaitCondition>
-#include <QDeadlineTimer>
->>>>>>> 91fce5f5
 #include "common.h"
 #include "index_info.h"
 #include "segment_index.h"
@@ -27,7 +24,6 @@
 //
 // This class is thread-safe and is intended to be shared by multiple
 // threads. Threads can use it to open their own searchers or writers.
-<<<<<<< HEAD
 class Index : public BaseIndex, public QEnableSharedFromThis<Index> {
  public:
     // Build a new instance using the given directory
@@ -44,8 +40,11 @@
 
     IndexInfo info() { return m_info; }
 
-    void acquireWriterLock();
-    void releaseWriterLock();
+    QSharedPointer<IndexReader> openReader();
+    QSharedPointer<IndexWriter> openWriter(bool wait = false, int64_t timeoutInMSecs = 0);
+
+  	void acquireWriterLock(bool wait = false, int64_t timeoutInMSecs = 0);
+	  void releaseWriterLock();
 
     IndexInfo acquireInfo();
     void releaseInfo(const IndexInfo &info);
@@ -70,53 +69,10 @@
     QMutex m_mutex;
     DirectorySharedPtr m_dir;
     bool m_hasWriter;
+    QWaitCondition m_writerReleased;
     std::unique_ptr<IndexFileDeleter> m_deleter;
     IndexInfo m_info;
     bool m_open;
-=======
-class Index : public QEnableSharedFromThis<Index>
-{
-public:
-	// Build a new instance using the given directory
-	Index(DirectorySharedPtr dir, bool create = false);
-	virtual ~Index();
-
-	// Return the directory which contains the index data
-	DirectorySharedPtr directory()
-	{
-		return m_dir;
-	}
-
-	IndexInfo info()
-	{
-		return m_info;
-	}
-
-    QSharedPointer<IndexReader> openReader();
-    QSharedPointer<IndexWriter> openWriter(bool wait = false, int64_t timeoutInMSecs = 0);
-
-	void acquireWriterLock(bool wait = false, int64_t timeoutInMSecs = 0);
-	void releaseWriterLock();
-
-	IndexInfo acquireInfo();
-	void releaseInfo(const IndexInfo& info);
-	void updateInfo(const IndexInfo& oldInfo, const IndexInfo& newInfo, bool updateIndex = false);
-
-private:
-	ACOUSTID_DISABLE_COPY(Index);
-
-	void acquireWriterLockInt(bool wait, int64_t timeoutInMSecs);
-
-	void open(bool create);
-
-	QMutex m_mutex;
-	DirectorySharedPtr m_dir;
-	bool m_hasWriter;
-    QWaitCondition m_writerReleased;
-	std::unique_ptr<IndexFileDeleter> m_deleter;
-	IndexInfo m_info;
-	bool m_open;
->>>>>>> 91fce5f5
 };
 
 typedef QWeakPointer<Index> IndexWeakPtr;
