--- conflicted
+++ resolved
@@ -27,14 +27,6 @@
 };
 
 class IndexNotFoundException : public IOException {
-<<<<<<< HEAD
- public:
-    IndexNotFoundException(const QString &msg) : IOException(msg) {}
-};
-
-class CorruptIndexException : public IOException {
-=======
->>>>>>> fcbbcd34
  public:
     IndexNotFoundException(const QString &msg) : IOException(msg) {}
 };
