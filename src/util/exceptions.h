// Copyright (C) 2011  Lukas Lalinsky
// Distributed under the MIT license, see the LICENSE file for details.

#ifndef ACOUSTID_UTIL_EXCEPTIONS_H_
#define ACOUSTID_UTIL_EXCEPTIONS_H_

#include <QString>
#include <exception>

namespace Acoustid {

class Exception : public std::exception {
 public:
    Exception(const QString &msg) : m_msg(msg), m_msgEncoded(msg.toLocal8Bit()) {}
    ~Exception() throw() {}
    const QString message() const throw() { return m_msg; }
    const char *what() const throw() { return m_msgEncoded.constData(); }

 private:
    QString m_msg;
    QByteArray m_msgEncoded;
};

class IOException : public Exception {
 public:
    IOException(const QString &msg) : Exception(msg) {}
};

<<<<<<< HEAD
class IndexNotFoundException : public IOException {
 public:
    IndexNotFoundException(const QString &msg) : IOException(msg) {}
};

class CorruptIndexException : public IOException {
 public:
    CorruptIndexException(const QString &msg) : IOException(msg) {}
};

class TimeoutExceeded : public Exception {
 public:
    TimeoutExceeded() : Exception("timeout exceeded") {}
=======
class CorruptIndexException : public IOException {
 public:
    CorruptIndexException(const QString &msg) : IOException(msg) {}
>>>>>>> c825ab12
};

class IndexIsNotOpen : public Exception {
 public:
    IndexIsNotOpen(const QString &msg) : Exception(msg) {}
};

class IndexIsLocked : public Exception {
 public:
    IndexIsLocked(const QString &msg) : Exception(msg) {}
};

<<<<<<< HEAD
=======
class TimeoutExceeded : public Exception {
 public:
    TimeoutExceeded() : Exception("timeout exceeded") {}
};

>>>>>>> c825ab12
}  // namespace Acoustid

#endif<|MERGE_RESOLUTION|>--- conflicted
+++ resolved
@@ -26,7 +26,6 @@
     IOException(const QString &msg) : Exception(msg) {}
 };
 
-<<<<<<< HEAD
 class IndexNotFoundException : public IOException {
  public:
     IndexNotFoundException(const QString &msg) : IOException(msg) {}
@@ -40,11 +39,6 @@
 class TimeoutExceeded : public Exception {
  public:
     TimeoutExceeded() : Exception("timeout exceeded") {}
-=======
-class CorruptIndexException : public IOException {
- public:
-    CorruptIndexException(const QString &msg) : IOException(msg) {}
->>>>>>> c825ab12
 };
 
 class IndexIsNotOpen : public Exception {
@@ -57,14 +51,6 @@
     IndexIsLocked(const QString &msg) : Exception(msg) {}
 };
 
-<<<<<<< HEAD
-=======
-class TimeoutExceeded : public Exception {
- public:
-    TimeoutExceeded() : Exception("timeout exceeded") {}
-};
-
->>>>>>> c825ab12
 }  // namespace Acoustid
 
 #endif