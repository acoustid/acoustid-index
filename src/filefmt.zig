// Segment file format layout:
// 1. Header - msgpack encoded segment metadata and configuration
// 2. Attributes - msgpack encoded string to u64 mappings
// 3. Documents - msgpack encoded document ID to boolean mappings
// 4. Padding - zero bytes to align to block size boundary
// 5. Blocks - fixed-size blocks containing the inverted index data
// 6. Footer - msgpack encoded validation data (counts, checksum)
// 7. Footer Size - 4-byte little-endian u32 with footer size in bytes

const std = @import("std");
const builtin = @import("builtin");
const testing = std.testing;
const assert = std.debug.assert;
const math = std.math;
const io = std.io;
const fs = std.fs;
const log = std.log.scoped(.filefmt);

const msgpack = @import("msgpack");
const streamvbyte = @import("streamvbyte.zig");

const Item = @import("segment.zig").Item;
const SegmentInfo = @import("segment.zig").SegmentInfo;
const MemorySegment = @import("MemorySegment.zig");
const FileSegment = @import("FileSegment.zig");
const block = @import("block.zig");
const BlockReader = block.BlockReader;
const BlockEncoder = block.BlockEncoder;
const BlockHeader = block.BlockHeader;
const decodeBlockHeader = block.decodeBlockHeader;

pub const default_block_size = 1024;
pub const min_block_size = block.MIN_BLOCK_SIZE;
pub const max_block_size = block.MAX_BLOCK_SIZE;

pub fn maxItemsPerBlock(block_size: usize) usize {
    return block_size / 2;
}

pub const max_file_name_size = 64;
const segment_file_name_fmt = "{x:0>16}-{x:0>8}.data";
pub const manifest_file_name = "manifest";

pub fn buildSegmentFileName(buf: []u8, info: SegmentInfo) []u8 {
    assert(buf.len == max_file_name_size);
    return std.fmt.bufPrint(buf, segment_file_name_fmt, .{ info.version, info.merges }) catch unreachable;
}

// Use block header from block.zig (already imported above)

pub fn writeBlocks(reader: anytype, writer: anytype, min_doc_id: u32, comptime block_size: u32) !SegmentFileFooter {
    var encoder = BlockEncoder.init();
    var items_buffer: [block.MAX_ITEMS_PER_BLOCK]Item = undefined;
    var items_in_buffer: usize = 0;
    var num_items: u32 = 0;
    var num_blocks: u32 = 0;
    var crc = std.hash.crc.Crc64Xz.init();
    var block_data: [block_size]u8 = undefined;

    while (true) {
        // Fill buffer with new items from reader
        while (items_in_buffer < items_buffer.len) {
            const item = try reader.read() orelse break;
            items_buffer[items_in_buffer] = item;
            items_in_buffer += 1;
            reader.advance();
        }

        // Encode a block from the buffer
        const consumed = try encoder.encodeBlock(items_buffer[0..items_in_buffer], min_doc_id, &block_data);
        try writer.writeAll(&block_data);
        if (consumed == 0) {
            break;
        }

        num_items += @intCast(consumed);
        num_blocks += 1;
        crc.update(&block_data);

        // Move unused items to front of buffer
        const remaining = items_in_buffer - consumed;
        if (remaining > 0) {
            std.mem.copyForwards(Item, items_buffer[0..remaining], items_buffer[consumed..items_in_buffer]);
        }
        items_in_buffer = remaining;
    }

    return SegmentFileFooter{
        .magic = segment_file_footer_magic_v1,
        .num_items = num_items,
        .num_blocks = num_blocks,
        .checksum = crc.final(),
    };
}

const segment_file_header_magic_v1: u32 = 0x53474D31; // "SGM1" in big endian
const segment_file_footer_magic_v1: u32 = @byteSwap(segment_file_header_magic_v1);

pub const SegmentFileHeader = struct {
    magic: u32,
    info: SegmentInfo,
    has_attributes: bool,
    has_docs: bool,
    block_size: u32,

    pub fn msgpackFormat() msgpack.StructFormat {
        return .{
            .as_map = .{
                .key = .field_index, // FIXME
                .omit_defaults = false,
                .omit_nulls = true,
            },
        };
    }

    pub fn msgpackFieldKey(field: std.meta.FieldEnum(@This())) u8 {
        return switch (field) {
            .magic => 0x00,
            .info => 0x01,
            .has_attributes => 0x02,
            .has_docs => 0x03,
            .block_size => 0x04,
        };
    }
};

pub const SegmentFileFooter = struct {
    magic: u32,
    num_items: u32,
    num_blocks: u32,
    checksum: u64,

    pub fn msgpackFormat() msgpack.StructFormat {
        return .{
            .as_map = .{
                .key = .field_index, // FIXME
                .omit_defaults = false,
                .omit_nulls = true,
            },
        };
    }

    pub fn msgpackFieldKey(field: std.meta.FieldEnum(@This())) u8 {
        return switch (field) {
            .magic => 0x00,
            .num_items => 0x01,
            .num_blocks => 0x02,
            .checksum => 0x03,
        };
    }
};

pub fn deleteSegmentFile(dir: std.fs.Dir, info: SegmentInfo) !void {
    var file_name_buf: [max_file_name_size]u8 = undefined;
    const file_name = buildSegmentFileName(&file_name_buf, info);

    log.info("deleting segment file {s}", .{file_name});

    try dir.deleteFile(file_name);
}

pub fn writeSegmentFile(dir: std.fs.Dir, reader: anytype) !void {
    const segment = reader.segment;

    var file_name_buf: [max_file_name_size]u8 = undefined;
    const file_name = buildSegmentFileName(&file_name_buf, segment.info);

    log.info("writing segment file {s}", .{file_name});

    var file = try dir.atomicFile(file_name, .{});
    defer file.deinit();

    const block_size = default_block_size;

    var buffered_writer = std.io.bufferedWriter(file.file.writer());
    var counting_writer = std.io.countingWriter(buffered_writer.writer());
    const writer = counting_writer.writer();

    const packer = msgpack.packer(writer);

    const header = SegmentFileHeader{
        .magic = segment_file_header_magic_v1,
        .block_size = block_size,
        .info = segment.info,
        .has_attributes = true,
        .has_docs = true,
    };
    try packer.write(header);

    try packer.writeMap(segment.attributes);
    try packer.writeMap(segment.docs);

    try buffered_writer.flush();

    const padding_size = block_size - counting_writer.bytes_written % block_size;
    try writer.writeByteNTimes(0, padding_size);

    const footer = try writeBlocks(reader, writer, segment.min_doc_id, block_size);

    // Write footer and capture its size
    const footer_start_pos = counting_writer.bytes_written;
    try packer.write(footer);
    const footer_size = counting_writer.bytes_written - footer_start_pos;

    // Write footer size as 4-byte little-endian integer at the end
    try writer.writeInt(u32, @intCast(footer_size), .little);

    try buffered_writer.flush();

    try file.file.sync();

    try file.finish();

    log.info("wrote segment file {s} (blocks = {}, items = {}, checksum = {})", .{
        file_name,
        footer.num_blocks,
        footer.num_items,
        footer.checksum,
    });
}

pub fn readSegmentFile(dir: fs.Dir, info: SegmentInfo, segment: *FileSegment) !void {
    var file_name_buf: [max_file_name_size]u8 = undefined;
    const file_name = buildSegmentFileName(&file_name_buf, info);

    log.info("reading segment file {s}", .{file_name});

    var file = try dir.openFile(file_name, .{});
    errdefer file.close();

    const file_size = try file.getEndPos();

    var mmap_flags: std.c.MAP = .{ .TYPE = .PRIVATE };
    if (@hasField(std.c.MAP, "POPULATE")) {
        mmap_flags.POPULATE = true;
    }

    var raw_data = try std.posix.mmap(
        null,
        file_size,
        std.posix.PROT.READ,
        mmap_flags,
        file.handle,
        0,
    );
    segment.mmaped_data = raw_data;

    try std.posix.madvise(
        raw_data.ptr,
        raw_data.len,
        std.posix.MADV.RANDOM | std.posix.MADV.WILLNEED,
    );

    var fixed_buffer_stream = std.io.fixedBufferStream(raw_data[0..]);
    const reader = fixed_buffer_stream.reader();

    const unpacker = msgpack.unpacker(reader, null);

    const header = try unpacker.read(SegmentFileHeader);

    if (header.magic != segment_file_header_magic_v1) {
        return error.InvalidSegment;
    }
    if (header.block_size < min_block_size or header.block_size > max_block_size) {
        return error.InvalidSegment;
    }

    segment.info = header.info;
    segment.block_size = header.block_size;

    segment.attributes.clearRetainingCapacity();
    if (header.has_attributes) {
        try msgpack.unpackMapInto(reader, segment.allocator, &segment.attributes);
    }

    segment.min_doc_id = 0;
    segment.max_doc_id = 0;

    segment.docs.clearRetainingCapacity();

    if (header.has_docs) {
        try msgpack.unpackMapInto(reader, segment.allocator, &segment.docs);

        var iter = segment.docs.keyIterator();
        while (iter.next()) |key_ptr| {
            if (segment.min_doc_id == 0 or key_ptr.* < segment.min_doc_id) {
                segment.min_doc_id = key_ptr.*;
            }
            if (segment.max_doc_id == 0 or key_ptr.* > segment.max_doc_id) {
                segment.max_doc_id = key_ptr.*;
            }
        }
    }

    const block_size = header.block_size;
    const padding_size = block_size - fixed_buffer_stream.pos % block_size;
    try fixed_buffer_stream.seekBy(@intCast(padding_size));

    const blocks_data_start = fixed_buffer_stream.pos;

    const max_possible_block_count = (raw_data.len - fixed_buffer_stream.pos) / block_size;
    try segment.index.ensureTotalCapacity(segment.allocator, max_possible_block_count);

    var num_items: u32 = 0;
    var num_blocks: u32 = 0;
    var crc = std.hash.crc.Crc64Xz.init();

    var ptr = blocks_data_start;
    while (ptr + block_size <= raw_data.len) {
        const block_data = raw_data[ptr .. ptr + block_size];
        ptr += block_size;
        const block_header = decodeBlockHeader(block_data);
        if (block_header.num_hashes == 0) {
            break;
        }
<<<<<<< HEAD
        segment.index.appendAssumeCapacity(block_header.max_hash);
=======
        segment.index.appendAssumeCapacity(block_header.min_hash);
>>>>>>> fd9b190b
        num_items += block_header.num_items;
        num_blocks += 1;
        crc.update(block_data);
    }
    const blocks_data_end = ptr;
    // The empty block (included in blocks_data_start..blocks_data_end) provides sufficient SIMD padding
    segment.blocks = raw_data[blocks_data_start..blocks_data_end];
    segment.num_blocks = num_blocks;

    try fixed_buffer_stream.seekBy(@intCast(segment.blocks.len));

    const footer = try unpacker.read(SegmentFileFooter);
    if (footer.magic != segment_file_footer_magic_v1) {
        return error.InvalidSegment;
    }
    if (footer.num_items != num_items) {
        return error.InvalidSegment;
    } else {
        segment.num_items = num_items;
    }
    if (footer.num_blocks != num_blocks) {
        return error.InvalidSegment;
    }
    if (footer.checksum != crc.final()) {
        return error.InvalidSegment;
    }

    segment.mmaped_file = file;
}

test "writeFile/readFile" {
    var tmp = testing.tmpDir(.{});
    defer tmp.cleanup();

    const info: SegmentInfo = .{ .version = 1, .merges = 0 };

    {
        var in_memory_segment = MemorySegment.init(testing.allocator, .{});
        defer in_memory_segment.deinit(.delete);

        in_memory_segment.info = info;

        try in_memory_segment.build(&.{
            .{ .insert = .{ .id = 1, .hashes = &[_]u32{ 1, 2 } } },
        });

        var reader = in_memory_segment.reader();
        defer reader.close();

        try writeSegmentFile(tmp.dir, &reader);
    }

    {
        var segment = FileSegment.init(testing.allocator, .{ .dir = tmp.dir });
        defer segment.deinit(.delete);

        try readSegmentFile(tmp.dir, info, &segment);

        try testing.expectEqualDeep(info, segment.info);
        try testing.expectEqual(1, segment.docs.count());
        try testing.expectEqual(1, segment.index.items.len);
        try testing.expectEqual(2, segment.index.items[0]);

        var block_reader = BlockReader.init(segment.min_doc_id);
        segment.loadBlockData(0, &block_reader, false);

        try std.testing.expectEqualSlices(u32, &[_]u32{ 1, 2 }, block_reader.getHashes());
        try std.testing.expectEqualSlices(u32, &[_]u32{ 1, 1 }, block_reader.getDocids());
    }
}

const manifest_header_magic_v1: u32 = 0x49445831; // "IDX1" in big endian

const ManifestFileHeader = struct {
    magic: u32 = manifest_header_magic_v1,

    pub fn msgpackFormat() msgpack.StructFormat {
        return .{ .as_map = .{ .key = .field_index } };
    }
};

pub fn writeManifestFile(dir: std.fs.Dir, segments: []const SegmentInfo) !void {
    log.info("writing manifest file {s}", .{manifest_file_name});

    var file = try dir.atomicFile(manifest_file_name, .{});
    defer file.deinit();

    var buffered_writer = std.io.bufferedWriter(file.file.writer());
    const writer = buffered_writer.writer();

    try msgpack.encode(ManifestFileHeader{}, writer);
    try msgpack.encode(segments, writer);

    try buffered_writer.flush();

    try file.file.sync();

    try file.finish();

    log.info("wrote index file {s} (segments = {})", .{
        manifest_file_name,
        segments.len,
    });
}

pub fn readManifestFile(dir: std.fs.Dir, allocator: std.mem.Allocator) ![]SegmentInfo {
    log.info("reading manifest file {s}", .{manifest_file_name});

    var file = try dir.openFile(manifest_file_name, .{});
    defer file.close();

    var buffered_reader = std.io.bufferedReader(file.reader());
    const reader = buffered_reader.reader();

    const header = try msgpack.decodeLeaky(ManifestFileHeader, null, reader);
    if (header.magic != manifest_header_magic_v1) {
        return error.InvalidManifestFile;
    }

    return try msgpack.decodeLeaky([]SegmentInfo, allocator, reader);
}

test "readIndexFile/writeIndexFile" {
    var tmp = testing.tmpDir(.{});
    defer tmp.cleanup();

    const segments = [_]SegmentInfo{
        .{ .version = 1, .merges = 0 },
        .{ .version = 2, .merges = 1 },
        .{ .version = 4, .merges = 0 },
    };

    try writeManifestFile(tmp.dir, &segments);

    const segments2 = try readManifestFile(tmp.dir, std.testing.allocator);
    defer std.testing.allocator.free(segments2);

    try testing.expectEqualSlices(SegmentInfo, &segments, segments2);
}<|MERGE_RESOLUTION|>--- conflicted
+++ resolved
@@ -313,11 +313,7 @@
         if (block_header.num_hashes == 0) {
             break;
         }
-<<<<<<< HEAD
-        segment.index.appendAssumeCapacity(block_header.max_hash);
-=======
-        segment.index.appendAssumeCapacity(block_header.min_hash);
->>>>>>> fd9b190b
+      segment.index.appendAssumeCapacity(block_header.max_hash);
         num_items += block_header.num_items;
         num_blocks += 1;
         crc.update(block_data);
