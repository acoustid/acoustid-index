#include "protocol.h"
#include "session.h"
#include "errors.h"
#include "index/base_index.h"

namespace Acoustid { namespace Server {

std::vector<uint32_t> parseFingerprint(const QString &input) {
	QStringList inputParts = input.split(',');
    std::vector<uint32_t> output;
    output.reserve(inputParts.size());
    for (int i = 0; i < inputParts.size(); i++) {
        bool ok;
        auto value = inputParts.at(i).toInt(&ok);
        if (!ok) {
            throw HandlerException("invalid fingerprint");
        }
        output.push_back(value);
    }
    if (output.empty()) {
        throw HandlerException("empty fingerprint");
    }
    return output;
}

QString renderResponse(const QString &response) {
    return QString("OK %1").arg(response);
}

QString renderErrorResponse(const QString &response) {
    return QString("ERR %1").arg(response);
}

QSharedPointer<Request> parseRequest(const QString &line) {
    auto args = line.split(' ');
    if (args.size() < 1) {
        throw BadRequest("missing command");
    }
    auto command = args.takeFirst();
    return QSharedPointer<Request>::create(command, args);
}

ScopedHandlerFunc buildHandler(const QString &command, const QStringList &args) {
    if (command == "echo") {
        return [=](QSharedPointer<Session>) { return args.join(" "); };
    } else if (command == "get") {
        if (args.size() != 1) {
            if (args.size() == 2 and args.at(0) == "attribute") {  // backwards compatibility
                return [=](QSharedPointer<Session> session) { return session->getAttribute(args.at(1)); };
            } else {
                throw BadRequest("expected one argument");
            }
        } else {
            return [=](QSharedPointer<Session> session) { return session->getAttribute(args.at(0)); };
        }
    } else if (command == "set") {
        if (args.size() != 2) {
            if (args.size() == 3 and args.at(0) == "attribute") {  // backwards compatibility
                return [=](QSharedPointer<Session> session) { session->setAttribute(args.at(1), args.at(2)); return QString(); };
            } else {
                throw BadRequest("expected two arguments");
            }
        } else {
            return [=](QSharedPointer<Session> session) { session->setAttribute(args.at(0), args.at(1)); return QString(); };
        }
    } else if (command == "begin") {
        return [=](QSharedPointer<Session> session) { session->begin(); return QString(); };
    } else if (command == "commit") {
        return [=](QSharedPointer<Session> session) { session->commit(); session->clearTraceId(); return QString(); };
    } else if (command == "rollback") {
        return [=](QSharedPointer<Session> session) { session->rollback(); session->clearTraceId(); return QString(); };
    } else if (command == "optimize") {
        return [=](QSharedPointer<Session> session) { session->optimize(); session->clearTraceId(); return QString(); };
    } else if (command == "cleanup") {
        return [=](QSharedPointer<Session> session) { session->cleanup(); session->clearTraceId(); return QString(); };
    } else if (command == "insert") {
        if (args.size() != 2) {
            throw BadRequest("expected two arguments");
        }
        return [=](QSharedPointer<Session> session) {
            auto id = args.at(0).toInt();
<<<<<<< HEAD
            auto terms = parseFingerprint(args.at(1));
            session->insertOrUpdateDocument(id, terms);
            return QString();
        };
    } else if (command == "delete") {
        if (args.size() != 1) {
            throw BadRequest("expected one argument");
        }
        return [=](QSharedPointer<Session> session) {
            auto id = args.at(0).toInt();
            session->deleteDocument(id);
=======
            auto hashes = parseFingerprint(args.at(1));
            session->insert(id, hashes);
	    session->clearTraceId();
>>>>>>> 812d5baf
            return QString();
        };
    } else if (command == "search") {
        if (args.size() != 1) {
            throw BadRequest("expected one argumemt");
        }
        return [=](QSharedPointer<Session> session) {
            auto hashes = parseFingerprint(args.at(0));
            auto results = session->search(hashes);
            QStringList output;
            output.reserve(results.size());
            for (auto result : results) {
                output.append(QString("%1:%2").arg(result.docId()).arg(result.score()));
            }
	    QString outputString = output.join(" ");
	    session->clearTraceId();
            return outputString;
        };
    } else {
        throw BadRequest(QString("unknown command %1").arg(command));
    }
}

HandlerFunc injectSessionIntoHandler(QWeakPointer<Session> session, ScopedHandlerFunc handler) {
    return [=]() {
        auto lockedSession = session.lock();
        if (!lockedSession) {
            throw HandlerException("session expired");
        }
        return handler(lockedSession);
    };
}

} // namespace Server
} // namespace Acoustid<|MERGE_RESOLUTION|>--- conflicted
+++ resolved
@@ -79,9 +79,9 @@
         }
         return [=](QSharedPointer<Session> session) {
             auto id = args.at(0).toInt();
-<<<<<<< HEAD
-            auto terms = parseFingerprint(args.at(1));
-            session->insertOrUpdateDocument(id, terms);
+            auto hashes = parseFingerprint(args.at(1));
+            session->insertOrUpdateDocument(id, hashes);
+	    session->clearTraceId();
             return QString();
         };
     } else if (command == "delete") {
@@ -91,11 +91,7 @@
         return [=](QSharedPointer<Session> session) {
             auto id = args.at(0).toInt();
             session->deleteDocument(id);
-=======
-            auto hashes = parseFingerprint(args.at(1));
-            session->insert(id, hashes);
 	    session->clearTraceId();
->>>>>>> 812d5baf
             return QString();
         };
     } else if (command == "search") {
