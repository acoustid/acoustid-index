--- conflicted
+++ resolved
@@ -78,14 +78,10 @@
 };
 
 service Index {
-<<<<<<< HEAD
     rpc GetIndex(GetIndexRequest) returns (GetIndexResponse);
     rpc CreateIndex(CreateIndexRequest) returns (CreateIndexResponse);
     rpc DeleteIndex(DeleteIndexRequest) returns (DeleteIndexResponse);
 
-    rpc GetDocument(GetDocumentRequest) returns (GetDocumentResponse);
-=======
->>>>>>> 812d5baf
     rpc GetAttribute(GetAttributeRequest) returns (GetAttributeResponse);
 
     rpc Update(UpdateRequest) returns (UpdateResponse);
