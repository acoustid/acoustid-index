--- conflicted
+++ resolved
@@ -13,22 +13,17 @@
  public:
     IndexServiceImpl(QSharedPointer<MultiIndex> indexes, QSharedPointer<Metrics> metrics);
 
-<<<<<<< HEAD
-    virtual ::grpc::Status GetIndex(::grpc::ServerContext* context, const PB::GetIndexRequest* request,
-                                    PB::GetIndexResponse* response) override;
+    virtual ::grpc::Status GetIndex(::grpc::ServerContext* context, const fpindex::GetIndexRequest* request,
+                                    fpindex::GetIndexResponse* response) override;
 
-    virtual ::grpc::Status CreateIndex(::grpc::ServerContext* context, const PB::CreateIndexRequest* request,
-                                       PB::CreateIndexResponse* response) override;
+    virtual ::grpc::Status CreateIndex(::grpc::ServerContext* context, const fpindex::CreateIndexRequest* request,
+                                       fpindex::CreateIndexResponse* response) override;
 
-    virtual ::grpc::Status DeleteIndex(::grpc::ServerContext* context, const PB::DeleteIndexRequest* request,
-                                       PB::DeleteIndexResponse* response) override;
+    virtual ::grpc::Status DeleteIndex(::grpc::ServerContext* context, const fpindex::DeleteIndexRequest* request,
+                                       fpindex::DeleteIndexResponse* response) override;
 
-    virtual ::grpc::Status Update(::grpc::ServerContext* context, const PB::UpdateRequest* request,
-                                  PB::UpdateResponse* response) override;
-=======
     virtual ::grpc::Status Update(::grpc::ServerContext* context, const fpindex::UpdateRequest* request,
                                   fpindex::UpdateResponse* response) override;
->>>>>>> b3fa8c42
 
     virtual ::grpc::Status Search(::grpc::ServerContext* context, const fpindex::SearchRequest* request,
                                   fpindex::SearchResponse* response) override;
