#include "service.h"

#include <sstream>

namespace Acoustid {
namespace Server {

IndexServiceImpl::IndexServiceImpl(QSharedPointer<MultiIndex> indexes, QSharedPointer<Metrics> metrics)
    : m_indexes(indexes), m_metrics(metrics) {}

static inline int remainingTime(std::chrono::system_clock::time_point deadline) {
    return std::chrono::duration_cast<std::chrono::milliseconds>(deadline - std::chrono::system_clock::now()).count();
}

<<<<<<< HEAD
grpc::Status IndexServiceImpl::GetIndex(grpc::ServerContext* context, const PB::GetIndexRequest* request,
                                        PB::GetIndexResponse* response) {
    auto indexName = QString::fromStdString(request->index_name());
    qDebug() << "[gRPC] GetIndex " << indexName;
    try {
        m_indexes->getIndex(indexName);
    } catch (const IndexNotFoundException& e) {
        return grpc::Status(grpc::NOT_FOUND, e.what());
    }
    return grpc::Status::OK;
}

grpc::Status IndexServiceImpl::CreateIndex(grpc::ServerContext* context, const PB::CreateIndexRequest* request,
                                           PB::CreateIndexResponse* response) {
    auto indexName = QString::fromStdString(request->index_name());
    qDebug() << "[gRPC] CreateIndex " << indexName;
    m_indexes->createIndex(indexName);
    return grpc::Status::OK;
}

grpc::Status IndexServiceImpl::DeleteIndex(grpc::ServerContext* context, const PB::DeleteIndexRequest* request,
                                           PB::DeleteIndexResponse* response) {
    auto indexName = QString::fromStdString(request->index_name());
    qDebug() << "[gRPC] DeleteIndex " << indexName;
    m_indexes->deleteIndex(indexName);
    return grpc::Status::OK;
}

grpc::Status IndexServiceImpl::Update(grpc::ServerContext* context, const PB::UpdateRequest* request,
                                      PB::UpdateResponse* response) {
=======
grpc::Status IndexServiceImpl::Update(grpc::ServerContext* context, const fpindex::UpdateRequest* request,
                                      fpindex::UpdateResponse* response) {
>>>>>>> b3fa8c42
    auto indexName = QString::fromStdString(request->index_name());
    qDebug() << "[gRPC] Update " << indexName;
    OpBatch batch;
    for (const auto& op : request->ops()) {
        switch (op.op_case()) {
            case fpindex::Operation::kInsertOrUpdateDocument: {
                const auto& data = op.insert_or_update_document();
                auto docId = data.doc_id();
                auto terms = std::vector<uint32_t>(data.terms().begin(), data.terms().end());
                batch.insertOrUpdateDocument(docId, terms);
                break;
            }
            case fpindex::Operation::kDeleteDocument: {
                const auto& data = op.delete_document();
                auto docId = data.doc_id();
                batch.deleteDocument(docId);
                break;
            }
            case fpindex::Operation::kSetAttribute: {
                const auto& data = op.set_attribute();
                auto name = data.name();
                auto value = data.value();
                batch.setAttribute(name, value);
                break;
            }
            default: {
                std::stringstream ss;
                ss << "Unknown operation type: " << op.op_case();
                return grpc::Status(::grpc::INVALID_ARGUMENT, ss.str());
            }
        }
    }
    try {
        auto index = m_indexes->getIndex(indexName);
        index->applyUpdates(batch);
    } catch (const IndexNotFoundException& e) {
        return grpc::Status(grpc::NOT_FOUND, e.what());
    }
    return grpc::Status::OK;
}

grpc::Status IndexServiceImpl::Search(grpc::ServerContext* context, const fpindex::SearchRequest* request,
                                      fpindex::SearchResponse* response) {
    auto indexName = QString::fromStdString(request->index_name());
    qDebug() << "[gRPC] Search " << indexName;
    std::vector<uint32_t> terms;
    terms.assign(request->terms().begin(), request->terms().end());
    try {
        auto index = m_indexes->getIndex(indexName);
        auto results = index->search(terms, remainingTime(context->deadline()));
        for (auto result : results) {
            if (request->max_results() > 0 && response->results_size() >= request->max_results()) {
                break;
            }
            auto r = response->add_results();
            r->set_doc_id(result.docId());
            r->set_score(result.score());
        }
    } catch (const IndexNotFoundException& e) {
        return grpc::Status(grpc::NOT_FOUND, e.what());
    }
    return grpc::Status::OK;
}

}  // namespace Server
}  // namespace Acoustid<|MERGE_RESOLUTION|>--- conflicted
+++ resolved
@@ -12,9 +12,8 @@
     return std::chrono::duration_cast<std::chrono::milliseconds>(deadline - std::chrono::system_clock::now()).count();
 }
 
-<<<<<<< HEAD
-grpc::Status IndexServiceImpl::GetIndex(grpc::ServerContext* context, const PB::GetIndexRequest* request,
-                                        PB::GetIndexResponse* response) {
+grpc::Status IndexServiceImpl::GetIndex(grpc::ServerContext* context, const fpindex::GetIndexRequest* request,
+                                        fpindex::GetIndexResponse* response) {
     auto indexName = QString::fromStdString(request->index_name());
     qDebug() << "[gRPC] GetIndex " << indexName;
     try {
@@ -25,28 +24,24 @@
     return grpc::Status::OK;
 }
 
-grpc::Status IndexServiceImpl::CreateIndex(grpc::ServerContext* context, const PB::CreateIndexRequest* request,
-                                           PB::CreateIndexResponse* response) {
+grpc::Status IndexServiceImpl::CreateIndex(grpc::ServerContext* context, const fpindex::CreateIndexRequest* request,
+                                           fpindex::CreateIndexResponse* response) {
     auto indexName = QString::fromStdString(request->index_name());
     qDebug() << "[gRPC] CreateIndex " << indexName;
     m_indexes->createIndex(indexName);
     return grpc::Status::OK;
 }
 
-grpc::Status IndexServiceImpl::DeleteIndex(grpc::ServerContext* context, const PB::DeleteIndexRequest* request,
-                                           PB::DeleteIndexResponse* response) {
+grpc::Status IndexServiceImpl::DeleteIndex(grpc::ServerContext* context, const fpindex::DeleteIndexRequest* request,
+                                           fpindex::DeleteIndexResponse* response) {
     auto indexName = QString::fromStdString(request->index_name());
     qDebug() << "[gRPC] DeleteIndex " << indexName;
     m_indexes->deleteIndex(indexName);
     return grpc::Status::OK;
 }
 
-grpc::Status IndexServiceImpl::Update(grpc::ServerContext* context, const PB::UpdateRequest* request,
-                                      PB::UpdateResponse* response) {
-=======
 grpc::Status IndexServiceImpl::Update(grpc::ServerContext* context, const fpindex::UpdateRequest* request,
                                       fpindex::UpdateResponse* response) {
->>>>>>> b3fa8c42
     auto indexName = QString::fromStdString(request->index_name());
     qDebug() << "[gRPC] Update " << indexName;
     OpBatch batch;
