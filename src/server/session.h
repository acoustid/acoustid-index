--- conflicted
+++ resolved
@@ -6,17 +6,13 @@
 
 #include <QMutex>
 #include <QSharedPointer>
-<<<<<<< HEAD
 #include <memory>
-=======
 #include "index/search_result.h"
->>>>>>> f4f5a0ab
 
 namespace Acoustid {
 
 class Index;
 class IndexWriter;
-class SearchResult;
 class OpBatch;
 
 namespace Server {
@@ -32,14 +28,9 @@
     void rollback();
     void optimize();
     void cleanup();
-<<<<<<< HEAD
     void insertOrUpdateDocument(uint32_t id, const std::vector<uint32_t> &terms);
     void deleteDocument(uint32_t id);
     std::vector<SearchResult> search(const std::vector<uint32_t> &terms);
-=======
-    void insert(uint32_t id, const std::vector<uint32_t> &hashes);
-    std::vector<SearchResult> search(const std::vector<uint32_t> &hashes);
->>>>>>> f4f5a0ab
 
     QString getAttribute(const QString &name);
     void setAttribute(const QString &name, const QString &value);
