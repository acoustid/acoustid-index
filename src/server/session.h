// Copyright (C) 2020  Lukas Lalinsky
// Distributed under the MIT license, see the LICENSE file for details.

#ifndef ACOUSTID_SERVER_SESSION_H_
#define ACOUSTID_SERVER_SESSION_H_

#include <QMutex>
#include <QSharedPointer>
#include <memory>

namespace Acoustid {

class Index;
class IndexWriter;
class SearchResult;
class OpBatch;

namespace Server {

class Metrics;

class Session {
 public:
    Session(QSharedPointer<Index> index, QSharedPointer<Metrics> metrics) : m_index(index), m_metrics(metrics) {}

    void begin();
    void commit();
    void rollback();
    void optimize();
    void cleanup();
    void insertOrUpdateDocument(uint32_t id, const std::vector<uint32_t> &terms);
    void deleteDocument(uint32_t id);
    std::vector<SearchResult> search(const std::vector<uint32_t> &terms);

    QString getAttribute(const QString &name);
    void setAttribute(const QString &name, const QString &value);

    int64_t getTimeout() const { return m_timeout; }
    int64_t getIdleTimeout() const { return m_idle_timeout; }

    QSharedPointer<Metrics> metrics() const { return m_metrics; }

<<<<<<< HEAD
 private:
    QMutex m_mutex;
=======
    QString getTraceId();
    void clearTraceId();

private:
	QMutex m_mutex;
>>>>>>> 812d5baf
    QSharedPointer<Index> m_index;
    std::unique_ptr<OpBatch> m_transaction;
    QSharedPointer<Metrics> m_metrics;
<<<<<<< HEAD
    int m_topScorePercent{10};
    int m_maxResults{500};
    int64_t m_timeout{0};
    int64_t m_idle_timeout{60 * 1000};
=======
	int m_topScorePercent { 10 };
	int m_maxResults { 500 };
    int64_t m_timeout { 0 };
    int64_t m_idle_timeout { 60 * 1000 };
    QString m_traceId;
>>>>>>> 812d5baf
};

}  // namespace Server
}  // namespace Acoustid

#endif<|MERGE_RESOLUTION|>--- conflicted
+++ resolved
@@ -40,31 +40,19 @@
 
     QSharedPointer<Metrics> metrics() const { return m_metrics; }
 
-<<<<<<< HEAD
- private:
-    QMutex m_mutex;
-=======
     QString getTraceId();
     void clearTraceId();
 
-private:
-	QMutex m_mutex;
->>>>>>> 812d5baf
+ private:
+    QMutex m_mutex;
     QSharedPointer<Index> m_index;
     std::unique_ptr<OpBatch> m_transaction;
     QSharedPointer<Metrics> m_metrics;
-<<<<<<< HEAD
     int m_topScorePercent{10};
     int m_maxResults{500};
     int64_t m_timeout{0};
     int64_t m_idle_timeout{60 * 1000};
-=======
-	int m_topScorePercent { 10 };
-	int m_maxResults { 500 };
-    int64_t m_timeout { 0 };
-    int64_t m_idle_timeout { 60 * 1000 };
     QString m_traceId;
->>>>>>> 812d5baf
 };
 
 }  // namespace Server
