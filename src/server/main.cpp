// Copyright (C) 2011  Lukas Lalinsky
// Distributed under the MIT license, see the LICENSE file for details.

#include <grpcpp/security/server_credentials.h>
#include <grpcpp/server.h>
#include <grpcpp/server_builder.h>

#include <QCoreApplication>
#include <QThreadPool>

<<<<<<< HEAD
#include <grpcpp/server.h>
#include <grpcpp/server_builder.h>
#include <grpcpp/security/server_credentials.h>

=======
>>>>>>> a6ab4113
#include "http.h"
#include "index/index.h"
#include "index/multi_index.h"
#include "listener.h"
#include "metrics.h"
#include "qhttpserver.hpp"
#include "qhttpserverrequest.hpp"
#include "qhttpserverresponse.hpp"
<<<<<<< HEAD
#include "store/fs_directory.h"
#include "util/options.h"
#include "server/grpc/service.h"
=======
#include "server/grpc/service.h"
#include "store/fs_directory.h"
#include "util/options.h"
>>>>>>> a6ab4113

using namespace Acoustid;
using namespace Acoustid::Server;

using namespace qhttp::server;

int main(int argc, char **argv) {
    OptionParser parser("%prog [options]");

    // clang-format off

    parser.addOption("directory", 'd')
        .setArgument()
        .setHelp("index directory")
        .setMetaVar("DIR")
        .setDefaultValue(".");

    parser.addOption("address", 'a')
        .setArgument()
        .setHelp("listen on this address (default: 127.0.0.1)")
        .setDefaultValue("127.0.0.1");

    parser.addOption("port", 'p')
        .setArgument()
        .setHelp("listen on this port (default: 6080)")
        .setDefaultValue("6080");

    parser.addOption("http-address")
        .setArgument()
        .setHelp("http server listens on this address (default: 127.0.0.1)")
        .setMetaVar("ADDRESS")
        .setDefaultValue("127.0.0.1");
<<<<<<< HEAD
=======

>>>>>>> a6ab4113
    parser.addOption("http-port")
        .setArgument()
        .setHelp("http server listens on this port (default: 6081)")
        .setMetaVar("PORT")
        .setDefaultValue("6081");
<<<<<<< HEAD
	parser.addOption("grpc-address")
		.setArgument()
		.setHelp("gRPC server listens on this address (default: 127.0.0.1)")
        .setMetaVar("ADDRESS")
        .setDefaultValue("127.0.0.1");
    parser.addOption("grpc-port")
        .setArgument()
        .setHelp("gRPC server listens on this port (default: 6082)")
        .setMetaVar("PORT")
        .setDefaultValue("6082");
    parser.addOption("threads", 't')
        .setArgument()
        .setHelp("use specific number of threads")
        .setDefaultValue("0");
    std::unique_ptr<Options> opts(parser.parse(argc, argv));

    QString path = opts->option("directory");

    QString address = opts->option("address");
    int port = opts->option("port").toInt();

    QString httpAddress = opts->option("http-address");
    int httpPort = opts->option("http-port").toInt();

    QString grpcAddress = opts->option("grpc-address");
    int grpcPort = opts->option("grpc-port").toInt();

    QCoreApplication app(argc, argv);

    int numThreads = opts->option("threads").toInt();
    if (numThreads) {
        QThreadPool::globalInstance()->setMaxThreadCount(numThreads);
    }

    auto indexesDir = QSharedPointer<FSDirectory>::create(path, true);
    auto indexes = QSharedPointer<MultiIndex>::create(indexesDir);
    auto metrics = QSharedPointer<Metrics>::create();

    auto mainIndex = indexes->getIndex("main", true);

    Listener::setupSignalHandlers();
=======

    parser.addOption("grpc-address")
        .setArgument()
        .setHelp("gRPC server listens on this address (default: 127.0.0.1)")
        .setMetaVar("ADDRESS")
        .setDefaultValue("127.0.0.1");

    parser.addOption("grpc-port")
        .setArgument()
        .setHelp("gRPC server listens on this port (default: 6082)")
        .setMetaVar("PORT")
        .setDefaultValue("6082");

    parser.addOption("threads", 't')
        .setArgument()
        .setHelp("use specific number of threads")
        .setDefaultValue("0");

    // clang-format on

    std::unique_ptr<Options> opts(parser.parse(argc, argv));

    QString path = opts->option("directory");

    QString address = opts->option("address");
    int port = opts->option("port").toInt();

    QString httpAddress = opts->option("http-address");
    int httpPort = opts->option("http-port").toInt();

    auto grpcAddress = opts->option("grpc-address");
    auto grpcPort = opts->option("grpc-port").toInt();
    auto grpcEndpoint = QString("%1:%2").arg(grpcAddress).arg(grpcPort);

    QCoreApplication app(argc, argv);

    int numThreads = opts->option("threads").toInt();
    if (numThreads) {
        QThreadPool::globalInstance()->setMaxThreadCount(numThreads);
    }

    auto indexes = QSharedPointer<MultiIndex>::create();
    auto metrics = QSharedPointer<Metrics>::create();

    Listener::setupSignalHandlers();

    Listener listener(path, true);
    listener.setMetrics(metrics);
    listener.listen(QHostAddress(address), port);
    qDebug() << "Simple server listening on" << address << "port" << port;

    indexes->addIndex("main", listener.index());
>>>>>>> a6ab4113

    auto listener = QSharedPointer<Listener>::create(mainIndex, metrics);
    listener->listen(QHostAddress(address), port);
    qDebug() << "Telnet server listening on" << address << "port" << port;

<<<<<<< HEAD
    auto httpHandler = QSharedPointer<HttpRequestHandler>::create(indexes, metrics);
    auto httpListener = QSharedPointer<QHttpServer>::create(&app);
    httpListener->listen(QHostAddress(httpAddress), httpPort,
                         [=](auto req, auto res) { httpHandler->router().handle(req, res); });
=======
    QHttpServer httpListener(&app);
    httpListener.listen(QHostAddress(httpAddress), httpPort, [&](QHttpRequest *req, QHttpResponse *res) {
        handler.router().handle(req, res);
    });
>>>>>>> a6ab4113
    qDebug() << "HTTP server listening on" << httpAddress << "port" << httpPort;

    IndexServiceImpl service(indexes, metrics);

<<<<<<< HEAD
    grpc::ServerBuilder builder;
    builder.AddListeningPort(grpcAddress.toStdString() + ":" + QString::number(grpcPort).toStdString(), grpc::InsecureServerCredentials());
    builder.RegisterService(&service);
    qDebug() << "Starting gRPC server at" << grpcAddress << "port" << grpcPort;
    auto grpcServer = builder.BuildAndStart();
=======
    grpc::ServerBuilder grpcServerBuilder;
    grpcServerBuilder.AddListeningPort(grpcEndpoint.toStdString(), grpc::InsecureServerCredentials());
    grpcServerBuilder.RegisterService(&service);
    qDebug() << "Starting gRPC server at" << grpcAddress << "port" << grpcPort;
    auto grpcServer = grpcServerBuilder.BuildAndStart();
>>>>>>> a6ab4113

    auto exitCode = app.exec();

    qDebug() << "Stopping gRPC server";
    grpcServer->Shutdown();

    return exitCode;
}<|MERGE_RESOLUTION|>--- conflicted
+++ resolved
@@ -8,13 +8,6 @@
 #include <QCoreApplication>
 #include <QThreadPool>
 
-<<<<<<< HEAD
-#include <grpcpp/server.h>
-#include <grpcpp/server_builder.h>
-#include <grpcpp/security/server_credentials.h>
-
-=======
->>>>>>> a6ab4113
 #include "http.h"
 #include "index/index.h"
 #include "index/multi_index.h"
@@ -23,15 +16,9 @@
 #include "qhttpserver.hpp"
 #include "qhttpserverrequest.hpp"
 #include "qhttpserverresponse.hpp"
-<<<<<<< HEAD
-#include "store/fs_directory.h"
-#include "util/options.h"
-#include "server/grpc/service.h"
-=======
 #include "server/grpc/service.h"
 #include "store/fs_directory.h"
 #include "util/options.h"
->>>>>>> a6ab4113
 
 using namespace Acoustid;
 using namespace Acoustid::Server;
@@ -64,58 +51,12 @@
         .setHelp("http server listens on this address (default: 127.0.0.1)")
         .setMetaVar("ADDRESS")
         .setDefaultValue("127.0.0.1");
-<<<<<<< HEAD
-=======
 
->>>>>>> a6ab4113
     parser.addOption("http-port")
         .setArgument()
         .setHelp("http server listens on this port (default: 6081)")
         .setMetaVar("PORT")
         .setDefaultValue("6081");
-<<<<<<< HEAD
-	parser.addOption("grpc-address")
-		.setArgument()
-		.setHelp("gRPC server listens on this address (default: 127.0.0.1)")
-        .setMetaVar("ADDRESS")
-        .setDefaultValue("127.0.0.1");
-    parser.addOption("grpc-port")
-        .setArgument()
-        .setHelp("gRPC server listens on this port (default: 6082)")
-        .setMetaVar("PORT")
-        .setDefaultValue("6082");
-    parser.addOption("threads", 't')
-        .setArgument()
-        .setHelp("use specific number of threads")
-        .setDefaultValue("0");
-    std::unique_ptr<Options> opts(parser.parse(argc, argv));
-
-    QString path = opts->option("directory");
-
-    QString address = opts->option("address");
-    int port = opts->option("port").toInt();
-
-    QString httpAddress = opts->option("http-address");
-    int httpPort = opts->option("http-port").toInt();
-
-    QString grpcAddress = opts->option("grpc-address");
-    int grpcPort = opts->option("grpc-port").toInt();
-
-    QCoreApplication app(argc, argv);
-
-    int numThreads = opts->option("threads").toInt();
-    if (numThreads) {
-        QThreadPool::globalInstance()->setMaxThreadCount(numThreads);
-    }
-
-    auto indexesDir = QSharedPointer<FSDirectory>::create(path, true);
-    auto indexes = QSharedPointer<MultiIndex>::create(indexesDir);
-    auto metrics = QSharedPointer<Metrics>::create();
-
-    auto mainIndex = indexes->getIndex("main", true);
-
-    Listener::setupSignalHandlers();
-=======
 
     parser.addOption("grpc-address")
         .setArgument()
@@ -128,11 +69,6 @@
         .setHelp("gRPC server listens on this port (default: 6082)")
         .setMetaVar("PORT")
         .setDefaultValue("6082");
-
-    parser.addOption("threads", 't')
-        .setArgument()
-        .setHelp("use specific number of threads")
-        .setDefaultValue("0");
 
     // clang-format on
 
@@ -157,8 +93,11 @@
         QThreadPool::globalInstance()->setMaxThreadCount(numThreads);
     }
 
-    auto indexes = QSharedPointer<MultiIndex>::create();
+    auto indexesDir = QSharedPointer<FSDirectory>::create(path, true);
+    auto indexes = QSharedPointer<MultiIndex>::create(indexesDir);
     auto metrics = QSharedPointer<Metrics>::create();
+
+    auto mainIndex = indexes->getIndex("main", true);
 
     Listener::setupSignalHandlers();
 
@@ -168,40 +107,26 @@
     qDebug() << "Simple server listening on" << address << "port" << port;
 
     indexes->addIndex("main", listener.index());
->>>>>>> a6ab4113
+
+    Listener::setupSignalHandlers();
 
     auto listener = QSharedPointer<Listener>::create(mainIndex, metrics);
     listener->listen(QHostAddress(address), port);
     qDebug() << "Telnet server listening on" << address << "port" << port;
 
-<<<<<<< HEAD
     auto httpHandler = QSharedPointer<HttpRequestHandler>::create(indexes, metrics);
     auto httpListener = QSharedPointer<QHttpServer>::create(&app);
     httpListener->listen(QHostAddress(httpAddress), httpPort,
                          [=](auto req, auto res) { httpHandler->router().handle(req, res); });
-=======
-    QHttpServer httpListener(&app);
-    httpListener.listen(QHostAddress(httpAddress), httpPort, [&](QHttpRequest *req, QHttpResponse *res) {
-        handler.router().handle(req, res);
-    });
->>>>>>> a6ab4113
     qDebug() << "HTTP server listening on" << httpAddress << "port" << httpPort;
 
     IndexServiceImpl service(indexes, metrics);
 
-<<<<<<< HEAD
-    grpc::ServerBuilder builder;
-    builder.AddListeningPort(grpcAddress.toStdString() + ":" + QString::number(grpcPort).toStdString(), grpc::InsecureServerCredentials());
-    builder.RegisterService(&service);
-    qDebug() << "Starting gRPC server at" << grpcAddress << "port" << grpcPort;
-    auto grpcServer = builder.BuildAndStart();
-=======
     grpc::ServerBuilder grpcServerBuilder;
     grpcServerBuilder.AddListeningPort(grpcEndpoint.toStdString(), grpc::InsecureServerCredentials());
     grpcServerBuilder.RegisterService(&service);
     qDebug() << "Starting gRPC server at" << grpcAddress << "port" << grpcPort;
     auto grpcServer = grpcServerBuilder.BuildAndStart();
->>>>>>> a6ab4113
 
     auto exitCode = app.exec();
 
