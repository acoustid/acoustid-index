// Copyright (C) 2011  Lukas Lalinsky
// Distributed under the MIT license, see the LICENSE file for details.

#include <grpcpp/security/server_credentials.h>
#include <grpcpp/server.h>
#include <grpcpp/server_builder.h>

#include <QCoreApplication>
#include <QThreadPool>

#include "http.h"
#include "index/index.h"
#include "index/multi_index.h"
#include "listener.h"
#include "metrics.h"
#include "qhttpserver.hpp"
#include "qhttpserverrequest.hpp"
#include "qhttpserverresponse.hpp"
#include "server/grpc/service.h"
#include "store/fs_directory.h"
#include "util/options.h"

using namespace Acoustid;
using namespace Acoustid::Server;

using namespace qhttp::server;

int main(int argc, char **argv) {
    OptionParser parser("%prog [options]");

    // clang-format off

    parser.addOption("directory", 'd')
        .setArgument()
        .setHelp("index directory")
        .setMetaVar("DIR")
        .setDefaultValue(".");

    parser.addOption("address", 'a')
        .setArgument()
        .setHelp("listen on this address (default: 127.0.0.1)")
        .setDefaultValue("127.0.0.1");

    parser.addOption("port", 'p')
        .setArgument()
        .setHelp("listen on this port (default: 6080)")
        .setDefaultValue("6080");

    parser.addOption("http-address")
        .setArgument()
        .setHelp("http server listens on this address (default: 127.0.0.1)")
        .setMetaVar("ADDRESS")
        .setDefaultValue("127.0.0.1");

    parser.addOption("http-port")
        .setArgument()
        .setHelp("http server listens on this port (default: 6081)")
        .setMetaVar("PORT")
        .setDefaultValue("6081");

    parser.addOption("grpc-address")
        .setArgument()
        .setHelp("gRPC server listens on this address (default: 127.0.0.1)")
        .setMetaVar("ADDRESS")
        .setDefaultValue("127.0.0.1");

    parser.addOption("grpc-port")
        .setArgument()
        .setHelp("gRPC server listens on this port (default: 6082)")
        .setMetaVar("PORT")
        .setDefaultValue("6082");

<<<<<<< HEAD
    parser.addOption("threads", 't')
        .setArgument()
        .setHelp("use specific number of threads")
        .setDefaultValue("0");

=======
>>>>>>> 16f436f6
    // clang-format on

    std::unique_ptr<Options> opts(parser.parse(argc, argv));

    QString path = opts->option("directory");

    QString address = opts->option("address");
    int port = opts->option("port").toInt();

    QString httpAddress = opts->option("http-address");
    int httpPort = opts->option("http-port").toInt();

    auto grpcAddress = opts->option("grpc-address");
    auto grpcPort = opts->option("grpc-port").toInt();
    auto grpcEndpoint = QString("%1:%2").arg(grpcAddress).arg(grpcPort);

    QCoreApplication app(argc, argv);

    int numThreads = opts->option("threads").toInt();
    if (numThreads) {
        QThreadPool::globalInstance()->setMaxThreadCount(numThreads);
    }

    auto indexesDir = QSharedPointer<FSDirectory>::create(path, true);
    auto indexes = QSharedPointer<MultiIndex>::create(indexesDir);
    auto metrics = QSharedPointer<Metrics>::create();

    auto mainIndex = indexes->getIndex("main", true);

    Listener::setupSignalHandlers();

    Listener listener(path, true);
    listener.setMetrics(metrics);
    listener.listen(QHostAddress(address), port);
    qDebug() << "Simple server listening on" << address << "port" << port;

    indexes->addIndex("main", listener.index());

    Listener::setupSignalHandlers();

    auto listener = QSharedPointer<Listener>::create(mainIndex, metrics);
    listener->listen(QHostAddress(address), port);
    qDebug() << "Telnet server listening on" << address << "port" << port;

    auto httpHandler = QSharedPointer<HttpRequestHandler>::create(indexes, metrics);
    auto httpListener = QSharedPointer<QHttpServer>::create(&app);
    httpListener->listen(QHostAddress(httpAddress), httpPort, [=](auto req, auto res) {
        httpHandler->router().handle(req, res);
    });
    qDebug() << "HTTP server listening on" << httpAddress << "port" << httpPort;

    IndexServiceImpl service(indexes, metrics);

    grpc::ServerBuilder grpcServerBuilder;
    grpcServerBuilder.AddListeningPort(grpcEndpoint.toStdString(), grpc::InsecureServerCredentials());
    grpcServerBuilder.RegisterService(&service);
    qDebug() << "Starting gRPC server at" << grpcAddress << "port" << grpcPort;
    auto grpcServer = grpcServerBuilder.BuildAndStart();

    auto exitCode = app.exec();

    qDebug() << "Stopping gRPC server";
    grpcServer->Shutdown();

    return exitCode;
}<|MERGE_RESOLUTION|>--- conflicted
+++ resolved
@@ -70,14 +70,6 @@
         .setMetaVar("PORT")
         .setDefaultValue("6082");
 
-<<<<<<< HEAD
-    parser.addOption("threads", 't')
-        .setArgument()
-        .setHelp("use specific number of threads")
-        .setDefaultValue("0");
-
-=======
->>>>>>> 16f436f6
     // clang-format on
 
     std::unique_ptr<Options> opts(parser.parse(argc, argv));
