--- conflicted
+++ resolved
@@ -20,19 +20,6 @@
 
 using namespace qhttp::server;
 
-<<<<<<< HEAD
-int main(int argc, char **argv) {
-    OptionParser parser("%prog [options]");
-    parser.addOption("directory", 'd').setArgument().setHelp("index directory").setMetaVar("DIR").setDefaultValue(".");
-    parser.addOption("address", 'a')
-        .setArgument()
-        .setHelp("listen on this address (default: 127.0.0.1)")
-        .setDefaultValue("127.0.0.1");
-    parser.addOption("port", 'p').setArgument().setHelp("listen on this port (default: 6080)").setDefaultValue("6080");
-    parser.addOption("http-address")
-        .setArgument()
-        .setHelp("http server listens on this address (default: 127.0.0.1)")
-=======
 int main(int argc, char **argv)
 {
 	OptionParser parser("%prog [options]");
@@ -52,16 +39,17 @@
 	parser.addOption("http-address")
 		.setArgument()
 		.setHelp("http server listens on this address (default: 127.0.0.1)")
->>>>>>> 5ebd17ac
         .setMetaVar("ADDRESS")
         .setDefaultValue("127.0.0.1");
     parser.addOption("http-port")
         .setArgument()
         .setHelp("http server listens on this port (default: 6081)")
         .setMetaVar("PORT")
-<<<<<<< HEAD
         .setDefaultValue("6081");
-    parser.addOption("threads", 't').setArgument().setHelp("use specific number of threads").setDefaultValue("0");
+    parser.addOption("threads", 't')
+        .setArgument()
+        .setHelp("use specific number of threads")
+        .setDefaultValue("0");
     std::unique_ptr<Options> opts(parser.parse(argc, argv));
 
     QString path = opts->option("directory");
@@ -99,50 +87,4 @@
 
 
     return app.exec();
-}
-=======
-		.setDefaultValue("6081");
-	parser.addOption("mmap", 'm')
-		.setHelp("use mmap to read index files");
-	parser.addOption("threads", 't')
-		.setArgument()
-		.setHelp("use specific number of threads")
-		.setDefaultValue("0");
-	std::unique_ptr<Options> opts(parser.parse(argc, argv));
-
-	QString path = opts->option("directory");
-
-	QString address = opts->option("address");
-	int port = opts->option("port").toInt();
-
-	QString httpAddress = opts->option("http-address");
-	int httpPort = opts->option("http-port").toInt();
-
-	QCoreApplication app(argc, argv);
-
-	int numThreads = opts->option("threads").toInt();
-	if (numThreads) {
-		QThreadPool::globalInstance()->setMaxThreadCount(numThreads);
-	}
-
-	auto metrics = QSharedPointer<Metrics>(new Metrics());
-
-	Listener::setupSignalHandlers();
-
-	Listener listener(path, opts->contains("mmap"));
-	listener.setMetrics(metrics);
-	listener.listen(QHostAddress(address), port);
-	qDebug() << "Simple server listening on" << address << "port" << port;
-
-    HttpRequestHandler handler(listener.index(), metrics);
-
-	QHttpServer httpListener(&app);
-    httpListener.listen(QHostAddress(httpAddress), httpPort, [&](QHttpRequest *req, QHttpResponse *res) {
-        handler.router().handle(req, res);
-    });
-    qDebug() << "HTTP server listening on" << httpAddress << "port" << httpPort;
-    qDebug() << "Prometheus metrics available at" << QString("http://%1:%2/_metrics").arg(httpAddress).arg(httpPort);
-
-	return app.exec();
-}
->>>>>>> 5ebd17ac
+}