--- conflicted
+++ resolved
@@ -89,22 +89,14 @@
     auto request = HttpRequest(HTTP_PUT, QUrl("/testidx"));
     auto response = handler->router().handle(request);
     ASSERT_EQ(response.status(), HTTP_OK);
-<<<<<<< HEAD
     ASSERT_EQ(response.body().toStdString(), "{\"revision\":1}");
 }
 
-TEST_F(HttpTest, TestPutIndexAleadyExists) {
-=======
-    ASSERT_EQ(response.body().toStdString(), "{\"revision\":0}");
-}
-
 TEST_F(HttpTest, TestPutIndexAlreadyExists) {
->>>>>>> 29f40cb4
     indexes->createIndex("testidx");
     auto request = HttpRequest(HTTP_PUT, QUrl("/testidx"));
     auto response = handler->router().handle(request);
     ASSERT_EQ(response.status(), HTTP_OK);
-<<<<<<< HEAD
     ASSERT_EQ(response.body().toStdString(), "{\"revision\":1}");
 }
 
@@ -146,17 +138,11 @@
     ASSERT_EQ(response.status(), HTTP_NOT_FOUND);
     ASSERT_EQ(response.body().toStdString(),
               "{\"error\":{\"description\":\"document does not exist\",\"type\":\"not_found\"},\"status\":404}");
-=======
-    ASSERT_EQ(response.body().toStdString(), "{\"revision\":0}");
->>>>>>> 29f40cb4
 }
 
 TEST_F(HttpTest, TestPutDocumentStringTerms) {
     indexes->createIndex("testidx");
-<<<<<<< HEAD
-
-=======
->>>>>>> 29f40cb4
+
     auto request = HttpRequest(HTTP_PUT, QUrl("/testidx/_doc/111"));
     request.setBody(QJsonDocument(QJsonObject{{"terms", "1,2,3"}}));
     auto response = handler->router().handle(request);
@@ -168,10 +154,7 @@
 
 TEST_F(HttpTest, TestPutDocumentArrayTerms) {
     indexes->createIndex("testidx");
-<<<<<<< HEAD
-
-=======
->>>>>>> 29f40cb4
+
     auto request = HttpRequest(HTTP_PUT, QUrl("/testidx/_doc/111"));
     request.setBody(QJsonDocument(QJsonObject{{"terms", QJsonArray{1, 2, 3}}}));
     auto response = handler->router().handle(request);
@@ -268,7 +251,6 @@
     ASSERT_EQ(response.body().toStdString(), "{}");
     ASSERT_EQ(response.status(), HTTP_OK);
 
-<<<<<<< HEAD
     ASSERT_TRUE(indexes->getIndex("testidx")->containsDocument(111));
     ASSERT_TRUE(indexes->getIndex("testidx")->containsDocument(112));
     ASSERT_FALSE(indexes->getIndex("testidx")->containsDocument(113));
@@ -284,9 +266,4 @@
     auto response = handler->router().handle(request);
     ASSERT_EQ(response.status(), HTTP_OK);
     ASSERT_EQ(response.body().toStdString(), "{}");
-=======
-    // ASSERT_TRUE(indexes->getIndex("testidx")->containsDocument(111));
-    // ASSERT_TRUE(indexes->getIndex("testidx")->containsDocument(112));
-    ASSERT_EQ(indexes->getIndex("testidx")->getAttribute("foo").toStdString(), "bar");
->>>>>>> 29f40cb4
 }