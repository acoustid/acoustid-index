--- conflicted
+++ resolved
@@ -229,20 +229,7 @@
     ASSERT_TRUE(indexes->getIndex("testidx")->containsDocument(112));
     ASSERT_FALSE(indexes->getIndex("testidx")->containsDocument(113));
     ASSERT_EQ(indexes->getIndex("testidx")->getAttribute("foo").toStdString(), "bar");
-<<<<<<< HEAD
-}
-
-TEST_F(HttpTest, TestFlush) {
-    indexes->createIndex("testidx");
-    indexes->getIndex("testidx")->insertOrUpdateDocument(111, {1, 2, 3});
-    indexes->getIndex("testidx")->insertOrUpdateDocument(112, {3, 4, 5});
-
-    auto request = HttpRequest(HTTP_POST, QUrl("/testidx/_flush"));
-    auto response = handler->router().handle(request);
-    ASSERT_EQ(response.status(), HTTP_OK);
-    ASSERT_EQ(response.body().toStdString(), "{}");
-=======
-}*/
+}
 
 TEST_F(HttpTest, TestBulkObject) {
     auto request = HttpRequest(HTTP_POST, QUrl("/main/_bulk"));
@@ -261,5 +248,15 @@
     // ASSERT_TRUE(index->containsDocument(111));
     // ASSERT_TRUE(index->containsDocument(112));
     ASSERT_EQ(index->info().attribute("foo").toStdString(), "bar");
->>>>>>> 5ebd17ac
+}
+
+TEST_F(HttpTest, TestFlush) {
+    indexes->createIndex("testidx");
+    indexes->getIndex("testidx")->insertOrUpdateDocument(111, {1, 2, 3});
+    indexes->getIndex("testidx")->insertOrUpdateDocument(112, {3, 4, 5});
+
+    auto request = HttpRequest(HTTP_POST, QUrl("/testidx/_flush"));
+    auto response = handler->router().handle(request);
+    ASSERT_EQ(response.status(), HTTP_OK);
+    ASSERT_EQ(response.body().toStdString(), "{}");
 }