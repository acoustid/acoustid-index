--- conflicted
+++ resolved
@@ -3,10 +3,6 @@
 
 #include "session.h"
 #include "errors.h"
-<<<<<<< HEAD
-=======
-#include "index/index.h"
->>>>>>> 91fce5f5
 #include "index/index_writer.h"
 #include "index/top_hits_collector.h"
 
@@ -108,7 +104,6 @@
 
 void Session::deleteDocument(uint32_t id) {
     QMutexLocker locker(&m_mutex);
-<<<<<<< HEAD
     if (m_indexWriter.isNull()) {
         throw NotInTransactionException();
     }
@@ -120,12 +115,6 @@
     std::vector<SearchResult> results;
     try {
         results = m_index->search(terms, m_timeout);
-=======
-    TopHitsCollector collector(m_maxResults, m_topScorePercent);
-    try {
-        auto reader = m_index->openReader();
-        reader->search(hashes.data(), hashes.size(), &collector, m_timeout);
->>>>>>> 91fce5f5
     } catch (TimeoutExceeded) {
         throw HandlerException("timeout exceeded");
     }
