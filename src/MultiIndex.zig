--- conflicted
+++ resolved
@@ -16,12 +16,12 @@
 
 const DELETE_TIMEOUT_MS = 5000; // 5 seconds timeout for deletion
 
-<<<<<<< HEAD
 pub const IndexState = enum {
     ready,
     restoring,
     error_state,
-=======
+};
+
 pub const IndexInfo = struct {
     name: []const u8,
     generation: u64,
@@ -56,7 +56,7 @@
         }
         return null;
     }
->>>>>>> 1405c137
+}
 };
 
 pub const IndexRef = struct {
@@ -66,12 +66,9 @@
     references: usize = 1,
     delete_files: bool = false,
     being_deleted: bool = false,
-<<<<<<< HEAD
     state: IndexState = .ready,
     restore_task: ?Scheduler.Task = null,
-=======
     reference_released: std.Thread.Condition = .{},
->>>>>>> 1405c137
 
     pub fn incRef(self: *IndexRef) void {
         self.references += 1;
@@ -488,17 +485,13 @@
     index_ref.reference_released.broadcast();
 }
 
-<<<<<<< HEAD
 fn borrowIndex(index_ref: *IndexRef) !*Index {
+    assert(index_ref.index.has_value);
     switch (index_ref.state) {
         .ready => {},
         .restoring => return error.IndexNotReady,
         .error_state => return error.IndexRestoreFailed,
     }
-=======
-fn borrowIndex(index_ref: *IndexRef) *Index {
-    assert(index_ref.index.has_value);
->>>>>>> 1405c137
     index_ref.incRef();
     return &index_ref.index.value;
 }
@@ -531,69 +524,7 @@
         return error.IndexNotFound;
     }
 
-<<<<<<< HEAD
-    // Create with no restore options (unlocked version)
-    return self.createIndexUnlocked(name, .{});
-}
-
-fn createIndexUnlocked(self: *Self, name: []const u8, options: CreateIndexOptions) !*Index {
-    // This is the internal version that assumes the lock is already held
-    if (self.indexes.getEntry(name)) |entry| {
-        if (entry.value_ptr.being_deleted) {
-            return error.IndexBeingDeleted;
-        }
-        // Return error only if explicitly requested (e.g., for restore operations)
-        if (options.fail_if_exists or options.restore != null) {
-            return error.IndexAlreadyExists;
-        }
-        // Otherwise maintain idempotent behavior for backward compatibility
-        return borrowIndex(entry.value_ptr);
-    }
-
-    if (options.restore) |restore_opts| {
-        // Create a placeholder entry in restoring state
-        const name_copy = try self.allocator.dupe(u8, name);
-        errdefer self.allocator.free(name_copy);
-
-        var result = try self.indexes.getOrPut(self.allocator, name_copy);
-        if (result.found_existing) {
-            self.allocator.free(name_copy);
-            unreachable; // We already checked above
-        }
-        errdefer self.indexes.removeByPtr(result.key_ptr);
-
-        // Initialize with placeholder index and restoring state
-        result.value_ptr.* = .{
-            .index = undefined, // Will be initialized after restoration
-            .references = 1,
-            .state = .restoring,
-        };
-
-        // Deep-copy restore options off the request arena
-        const host_copy = try self.allocator.dupe(u8, restore_opts.host);
-        errdefer self.allocator.free(host_copy);
-        const index_name_copy = try self.allocator.dupe(u8, restore_opts.index_name);
-        errdefer self.allocator.free(index_name_copy);
-        const ro_copy = CreateIndexOptions.RestoreOptions{
-            .host = host_copy,
-            .port = restore_opts.port,
-            .index_name = index_name_copy,
-        };
-
-        // Schedule restoration task with owned options
-        const restore_task = try self.scheduler.createTask(.medium, restoreIndexTask, .{ self, name_copy, ro_copy });
-        result.value_ptr.restore_task = restore_task;
-        self.scheduler.scheduleTask(restore_task);
-
-        log.info("scheduled restoration for index {s}", .{name});
-        return error.IndexNotReady; // Caller should handle this as 202 Accepted
-    }
-
-    log.info("creating index {s}", .{name});
-    const index_ref = try self.openIndex(name, true);
-=======
     const index_ref = try self.createNewIndex(name, options.generation);
->>>>>>> 1405c137
     return borrowIndex(index_ref);
 }
 
@@ -601,182 +532,7 @@
     return self.getOrCreateIndex(name, false, .{});
 }
 
-<<<<<<< HEAD
-pub const CreateIndexOptions = struct {
-    restore: ?RestoreOptions = null,
-    fail_if_exists: bool = false,  // For backward compatibility, default to idempotent behavior
-    
-    pub const RestoreOptions = struct {
-        host: []const u8,
-        port: u16,
-        index_name: []const u8,
-        
-        pub fn msgpackFormat() @import("msgpack").StructFormat {
-            return .{ .as_map = .{ .key = .{ .field_name_prefix = 1 } } };
-        }
-    };
-};
-
-pub fn createIndex(self: *Self, name: []const u8, options: CreateIndexOptions) !*Index {
-    if (!isValidName(name)) {
-        return error.InvalidIndexName;
-    }
-
-    self.lock.lock();
-    defer self.lock.unlock();
-
-    return self.createIndexUnlocked(name, options);
-}
-
-fn restoreIndexTask(self: *Self, name: []const u8, restore_opts: CreateIndexOptions.RestoreOptions) void {
-    // Ensure we free the deep-copied slices
-    defer self.allocator.free(restore_opts.host);
-    defer self.allocator.free(restore_opts.index_name);
-
-    self.restoreIndexFromHttp(name, restore_opts) catch |err| {
-        log.err("failed to restore index {s}: {}", .{ name, err });
-        self.markIndexRestoreFailed(name);
-        return;
-    };
-    
-    self.markIndexRestoreComplete(name) catch |err| {
-        log.err("failed to complete index restoration for {s}: {}", .{ name, err });
-        self.markIndexRestoreFailed(name);
-        return;
-    };
-}
-
-fn markIndexRestoreFailed(self: *Self, name: []const u8) void {
-    self.lock.lock();
-    defer self.lock.unlock();
-    
-    if (self.indexes.getEntry(name)) |entry| {
-        entry.value_ptr.state = .error_state;
-        // Don't destroy task from within task execution - just clear the reference
-        entry.value_ptr.restore_task = null;
-    }
-}
-
-fn markIndexRestoreComplete(self: *Self, name: []const u8) !void {
-    self.lock.lock();
-    defer self.lock.unlock();
-    
-    const entry = self.indexes.getEntry(name) orelse return error.IndexNotFound;
-    
-    // Initialize the actual index now that files are restored
-    entry.value_ptr.index = try Index.init(self.allocator, self.scheduler, self.dir, name, self.index_options);
-    errdefer entry.value_ptr.index.deinit();
-    
-    try entry.value_ptr.index.open(false); // open existing index
-    
-    // Mark as ready
-    entry.value_ptr.state = .ready;
-    
-    // Don't destroy task from within task execution - just clear the reference
-    entry.value_ptr.restore_task = null;
-    
-    log.info("index {s} restoration completed successfully", .{name});
-}
-
-fn restoreIndexFromHttp(self: *Self, name: []const u8, restore_opts: CreateIndexOptions.RestoreOptions) !void {
-    log.info("restoring index {s} from http://{s}:{d}/{s}/_snapshot", .{ name, restore_opts.host, restore_opts.port, restore_opts.index_name });
-
-    // Validate inputs
-    if (restore_opts.port == 0) return error.InvalidPort;
-    if (!isValidName(restore_opts.index_name)) return error.InvalidIndexName;
-    
-    // Basic SSRF protection - block obvious loopback and private addresses
-    if (std.ascii.eqlIgnoreCase(restore_opts.host, "localhost") or
-        std.mem.startsWith(u8, restore_opts.host, "127.") or
-        std.mem.eql(u8, restore_opts.host, "::1") or
-        std.mem.startsWith(u8, restore_opts.host, "10.") or
-        std.mem.startsWith(u8, restore_opts.host, "192.168.") or
-        std.mem.startsWith(u8, restore_opts.host, "169.254.") or
-        std.mem.startsWith(u8, restore_opts.host, "172.")) {
-        return error.ForbiddenHost;
-    }
-
-    // Create HTTP client
-    var client = std.http.Client{ .allocator = self.allocator };
-    defer client.deinit();
-
-    // Handle IPv6 addresses - bracket them if needed
-    var host_buf: ?[]u8 = null;
-    defer if (host_buf) |hb| self.allocator.free(hb);
-    const needs_brackets = std.mem.indexOfScalar(u8, restore_opts.host, ':') != null and
-        !(restore_opts.host.len >= 2 and restore_opts.host[0] == '[' and restore_opts.host[restore_opts.host.len - 1] == ']');
-    const host_for_url = blk: {
-        if (needs_brackets) {
-            host_buf = try std.mem.concat(self.allocator, u8, &[_][]const u8{ "[", restore_opts.host, "]" });
-            break :blk host_buf.?;
-        } else break :blk restore_opts.host;
-    };
-
-    // Build URL
-    const url = try std.fmt.allocPrint(self.allocator, "http://{s}:{d}/{s}/_snapshot", .{ host_for_url, restore_opts.port, restore_opts.index_name });
-    defer self.allocator.free(url);
-
-    // Allocate server header buffer
-    const server_header_buffer = try self.allocator.alloc(u8, 8192);
-    defer self.allocator.free(server_header_buffer);
-
-    // Create HTTP request
-    var req = try client.open(.GET, try std.Uri.parse(url), .{
-        .server_header_buffer = server_header_buffer,
-    });
-    defer req.deinit();
-
-    // Note: Accept header would be set here if the API supports it
-    // try req.headers.append("Accept", "application/x-tar");
-
-    try req.send();
-    try req.finish();
-    try req.wait();
-
-    if (req.response.status != .ok) {
-        log.err("HTTP request failed with status: {}", .{req.response.status});
-        return error.HttpRequestFailed;
-    }
-
-    // Create temporary directory for extraction with unique name
-    const tmp_dir_name = try std.fmt.allocPrint(self.allocator, "{s}.restore-{d}", .{ name, std.time.milliTimestamp() });
-    defer self.allocator.free(tmp_dir_name);
-
-    // Clean up any previous temp dir with the same name
-    self.dir.deleteTree(tmp_dir_name) catch |err| {
-        if (err != error.FileNotFound) {
-            log.warn("failed to remove old temporary directory {s}: {}", .{ tmp_dir_name, err });
-        }
-    };
-
-    var tmp_dir = self.dir.makeOpenPath(tmp_dir_name, .{}) catch |err| {
-        log.err("failed to create temporary directory {s}: {}", .{ tmp_dir_name, err });
-        return err;
-    };
-    defer tmp_dir.close();
-    defer self.dir.deleteTree(tmp_dir_name) catch {};
-
-    // Enforce maximum snapshot size (4GB limit) to prevent tarbombs
-    const MAX_SNAPSHOT_BYTES: u64 = 4 * 1024 * 1024 * 1024;
-    
-    // Extract tar with size limit to prevent disk exhaustion
-    var limited = std.io.limitedReader(req.reader(), MAX_SNAPSHOT_BYTES);
-    try std.tar.pipeToFileSystem(tmp_dir, limited.reader(), .{});
-
-    // Move temporary directory to final location
-    self.dir.rename(tmp_dir_name, name) catch |err| {
-        log.err("failed to move temporary directory {s} to {s}: {}", .{ tmp_dir_name, name, err });
-        return err;
-    };
-
-    log.info("successfully restored index {s}", .{name});
-}
-
-
-pub fn deleteIndex(self: *Self, name: []const u8) !void {
-=======
 pub fn deleteIndexInternal(self: *Self, name: []const u8, options: IndexOptions) !void {
->>>>>>> 1405c137
     if (!isValidName(name)) {
         return error.InvalidIndexName;
     }
@@ -798,24 +554,14 @@
     if (index_ref.being_deleted) {
         return error.IndexAlreadyBeingDeleted;
     }
-<<<<<<< HEAD
-    
+
     // Cannot delete index while it's being restored
-    if (entry.value_ptr.state == .restoring) {
+    if (index_ref.state == .restoring) {
         return error.IndexNotReady;
     }
-    
-    entry.value_ptr.being_deleted = true;
-    defer {
-        // Reset flag if we fail to delete
-        if (entry.value_ptr.being_deleted) {
-            entry.value_ptr.being_deleted = false;
-        }
-    }
-=======
+
     index_ref.being_deleted = true;
     defer index_ref.being_deleted = false;
->>>>>>> 1405c137
 
     log.info("marking index {s} for deletion, waiting for references to be released", .{name});
 
@@ -843,16 +589,12 @@
 
     log.info("deleting index {s}", .{name});
 
-<<<<<<< HEAD
     // Clean up restore task if it exists
-    if (entry.value_ptr.restore_task) |task| {
+    if (index_ref.restore_task) |task| {
         self.scheduler.destroyTask(task);
-        entry.value_ptr.restore_task = null;
-    }
-
-    self.deleteIndexFiles(name) catch |err| {
-        entry.value_ptr.incRef();
-=======
+        index_ref.restore_task = null;
+    }
+
     // Update redirect with new version and mark as deleted
     if (options.generation) |generation| {
         if (generation <= index_ref.redirect.version) {
@@ -872,7 +614,6 @@
 
     index_redirect.writeRedirectFile(index_ref.index_dir, index_ref.redirect, self.allocator) catch |err| {
         log.err("failed to mark redirect as deleted for index {s}: {}", .{ name, err });
->>>>>>> 1405c137
         return err;
     };
 
@@ -1248,18 +989,7 @@
     const result2 = try ctx.indexes.updateInternal(std.testing.allocator, "foo", .{ .changes = &changes }, .{ .version = 200 });
     try std.testing.expectEqual(200, result2.version);
 
-<<<<<<< HEAD
-    // Ensure Index can safely log/use the name during deinit
-    const key_mem = entry.key_ptr.*;
-    // Only deinit the index if it's in ready state (not restoring)
-    if (entry.value_ptr.state == .ready) {
-        entry.value_ptr.index.deinit();
-    }
-    self.indexes.removeByPtr(entry.key_ptr);
-    self.allocator.free(key_mem);
-=======
     // Test that monotonicity is enforced
     const result_error = ctx.indexes.updateInternal(std.testing.allocator, "foo", .{ .changes = &changes }, .{ .version = 150 });
     try std.testing.expectError(error.VersionNotMonotonic, result_error);
->>>>>>> 1405c137
 }