const std = @import("std");
const log = std.log.scoped(.multi_index);
const assert = std.debug.assert;

const Index = @import("Index.zig");
const Scheduler = @import("utils/Scheduler.zig");
const api = @import("api.zig");
const SearchResults = @import("common.zig").SearchResults;
const Deadline = @import("utils/Deadline.zig");
const metrics = @import("metrics.zig");
const index_redirect = @import("index_redirect.zig");
const IndexRedirect = index_redirect.IndexRedirect;

const Self = @This();

const DELETE_TIMEOUT_MS = 5000; // 5 seconds timeout for deletion

pub const IndexInfo = struct {
    name: []const u8,
    generation: u32,
    deleted: bool,
};

pub const ListOptions = struct {
    include_deleted: bool = false,
};

const OptionalIndex = struct {
    value: Index = undefined,
    has_value: bool = false,

    pub fn clear(self: *OptionalIndex) void {
        if (self.has_value) {
            self.value.deinit();
        }
        self.has_value = false;
    }

    pub fn get(self: *OptionalIndex) ?*Index {
        if (self.has_value) {
            return &self.value;
        }
        return null;
    }
};

pub const IndexRef = struct {
    index: OptionalIndex = .{},
    index_dir: std.fs.Dir,
    redirect: IndexRedirect,
    references: usize = 1,
    delete_files: bool = false,
    being_deleted: bool = false,
    reference_released: std.Thread.Condition = .{},

    pub fn incRef(self: *IndexRef) void {
        self.references += 1;
    }

    pub fn decRef(self: *IndexRef) bool {
        assert(self.references > 0);
        self.references -= 1;
        return self.references == 0;
    }

    pub fn deinit(self: *IndexRef) void {
        self.index.clear();
        self.index_dir.close();
    }
};

const IndexRefHashMap = std.StringHashMapUnmanaged(*IndexRef);

lock: std.Thread.Mutex = .{},
lock_file: ?std.fs.File = null,
allocator: std.mem.Allocator,
scheduler: *Scheduler,
dir: std.fs.Dir,
index_options: Index.Options,
indexes: IndexRefHashMap = .{},
cleanup_task: ?*Scheduler.Task = null,

<<<<<<< HEAD
pub fn isValidName(name: []const u8) bool {
=======
fn isValidName(name: []const u8) bool {
    if (name.len == 0) return false;
>>>>>>> 6b084ac4
    for (name, 0..) |c, i| {
        if (i == 0) {
            switch (c) {
                '0'...'9', 'A'...'Z', 'a'...'z' => {},
                else => return false,
            }
        } else {
            switch (c) {
                '0'...'9', 'A'...'Z', 'a'...'z', '_', '-' => {},
                else => return false,
            }
        }
    }
    return true;
}

test "isValidName" {
    try std.testing.expect(!isValidName(""));
    try std.testing.expect(isValidName("a"));
    try std.testing.expect(isValidName("a1"));
    try std.testing.expect(isValidName("a1-b"));
    try std.testing.expect(isValidName("a1_b"));
    try std.testing.expect(!isValidName("_1b2"));
    try std.testing.expect(!isValidName("-1b2"));
    try std.testing.expect(!isValidName("a/a"));
    try std.testing.expect(!isValidName(".foo"));
}

pub fn init(allocator: std.mem.Allocator, scheduler: *Scheduler, dir: std.fs.Dir, index_options: Index.Options) Self {
    return .{
        .allocator = allocator,
        .scheduler = scheduler,
        .dir = dir,
        .index_options = index_options,
    };
}

fn openExistingIndex(self: *Self, path: []const u8) !*IndexRef {
    var index_dir = try self.dir.openDir(path, .{});
    errdefer index_dir.close();

    const redirect = index_redirect.readRedirectFile(index_dir, self.allocator) catch |err| {
        log.err("failed to read redirect file: {}", .{err});
        return err;
    };
    errdefer self.allocator.free(redirect.name);

    const name = redirect.name;

    const entry = try self.indexes.getOrPut(self.allocator, name);
    errdefer if (!entry.found_existing) self.indexes.removeByPtr(entry.key_ptr);

    if (entry.found_existing) {
        return error.IndexAlreadyLoaded;
    }

    var ref = try self.allocator.create(IndexRef);
    errdefer self.allocator.destroy(ref);

    entry.value_ptr.* = ref;

    ref.* = .{
        .index_dir = index_dir,
        .redirect = redirect,
    };

    const data_path = try ref.redirect.getDataDir(self.allocator);
    defer self.allocator.free(data_path); // always clean up, index doesn't keep it

    log.info("opening index {s} from {s}/{s}", .{ name, path, data_path });

    ref.index.value = try Index.init(self.allocator, self.scheduler, ref.index_dir, name, data_path, self.index_options);
    ref.index.has_value = true;
    errdefer {
        ref.index.value.deinit();
        ref.index.has_value = false;
    }

    try ref.index.value.open(false);

    return ref;
}

fn createNewIndex(self: *Self, original_name: []const u8, custom_version: ?u64) !*IndexRef {
    const entry = try self.indexes.getOrPut(self.allocator, original_name);

    const found_existing = entry.found_existing;
    errdefer if (!found_existing) self.indexes.removeByPtr(entry.key_ptr);

    if (!found_existing) {
        // change the key to a newly allocated one
        entry.key_ptr.* = try self.allocator.dupe(u8, original_name);
    }
    errdefer if (!found_existing) self.allocator.free(entry.key_ptr.*);

    const name = entry.key_ptr.*;

    var ref: *IndexRef = undefined;
    if (!found_existing) {
        ref = try self.allocator.create(IndexRef);
        ref.* = .{
            .index_dir = undefined, // will be set later
            .redirect = undefined, // will be set later
        };
        entry.value_ptr.* = ref;
    } else {
        ref = entry.value_ptr.*;
    }
    errdefer if (!found_existing) self.allocator.destroy(ref);

    if (custom_version) |version| {
        if (found_existing) {
            // Re-creating deleted index - verify version is greater
            if (version <= ref.redirect.version) {
                return error.VersionTooLow;
            }
        }
        ref.redirect = IndexRedirect.init(name, version);
    } else {
        // Original behavior for backward compatibility
        if (!found_existing) {
            ref.redirect = IndexRedirect.init(name, null);
        } else {
            ref.redirect = ref.redirect.nextVersion();
        }
    }
    errdefer ref.redirect.deleted = true;

    if (!found_existing) {
        ref.index_dir = try self.dir.makeOpenPath(name, .{ .iterate = true });
    }
    errdefer if (!found_existing) {
        ref.index_dir.close();
        self.dir.deleteTree(name) catch |err| {
            log.err("failed to clean up index directory {s}: {}", .{ name, err });
        };
    };

    const data_path = try ref.redirect.getDataDir(self.allocator);
    defer self.allocator.free(data_path); // always clean up, index doesn't keep it

    log.info("creating index {s} in {s}/{s}", .{ original_name, name, data_path });

    errdefer {
        ref.index_dir.deleteTree(data_path) catch |err| {
            log.err("failed to clean up index directory {s}/{s}: {}", .{ name, data_path, err });
        };
    }

    ref.index.value = try Index.init(self.allocator, self.scheduler, ref.index_dir, name, data_path, self.index_options);
    ref.index.has_value = true;
    errdefer {
        ref.index.value.deinit();
        ref.index.has_value = false;
    }

    try ref.index.value.open(true);

    log.debug("Index {s} created successfully", .{ref.redirect.name});
    try index_redirect.writeRedirectFile(ref.index_dir, ref.redirect, self.allocator);

    return ref;
}

pub fn open(self: *Self) !void {
    self.lock.lock();
    defer self.lock.unlock();

    var lock_file = self.dir.createFile(".lock", .{}) catch |err| {
        log.err("failed to open/create lock file: {}", .{err});
        return err;
    };
    errdefer lock_file.close();

    lock_file.lock(.exclusive) catch |err| {
        log.err("failed to acquire lock file: {}", .{err});
        return err;
    };
    errdefer lock_file.unlock();

    self.lock_file = lock_file;
    errdefer self.lock_file = null;

    var iter = self.dir.iterate();
    while (try iter.next()) |entry| {
        if (entry.kind != .directory) {
            continue;
        }
        if (!isValidName(entry.name)) {
            log.warn("skipping unexpected directory {s}", .{entry.name});
            continue;
        }

        _ = self.openExistingIndex(entry.name) catch |err| {
            log.warn("failed to open index {s}: {}", .{ entry.name, err });
        };
    }

    // Schedule periodic cleanup task
    // self.cleanup_task = try self.scheduler.createTask(.low, cleanupDeletedIndexesTask, .{self});
    // if (self.cleanup_task) |task| {
    //     self.scheduler.scheduleTask(task); // Start cleanup immediately
    // }
}

pub fn deinit(self: *Self) void {
    self.lock.lock();
    defer self.lock.unlock();

    if (self.cleanup_task) |task| {
        self.scheduler.destroyTask(task);
    }

    if (self.lock_file) |file| {
        file.unlock();
        file.close();
    }

    var iter = self.indexes.iterator();
    while (iter.next()) |entry| {
        entry.value_ptr.*.deinit();
        self.allocator.destroy(entry.value_ptr.*);
        self.allocator.free(entry.key_ptr.*);
    }
    self.indexes.deinit(self.allocator);
}

// fn cleanupDeletedIndexesTask(self: *Self) void {
//     self.cleanupDeletedIndexes() catch |err| {
//         log.err("cleanup task failed: {}", .{err});
//     };
//
//     // Reschedule for next cleanup
//     if (self.cleanup_task) |task| {
//         self.scheduler.scheduleTask(task);
//     }
// }

// fn cleanupDeletedIndexes(self: *Self) !void {
//     log.info("running cleanup of deleted indexes", .{});
//
//     var iter = self.dir.iterate();
//     while (try iter.next()) |entry| {
//         if (entry.kind != .directory) continue;
//         if (!isValidName(entry.name)) continue;
//
//         // Read redirect file
//         var cleanup_index_dir = self.dir.openDir(entry.name, .{}) catch continue;
//         defer cleanup_index_dir.close();
//
//         const redirect = index_redirect.readRedirectFile(cleanup_index_dir, self.allocator) catch |err| {
//             if (err == error.FileNotFound) {
//                 // No redirect file, check for orphaned data directories
//                 try self.cleanupOrphanedDataDirs(entry.name);
//             }
//             continue;
//         };
//
//         if (!redirect.deleted) continue;
//
//         // Get data directory name
//         const data_dir = try redirect.getDataDir(self.allocator);
//         defer self.allocator.free(data_dir);
//
//         // Check if data directory exists and get its manifest age
//         var index_dir = self.dir.openDir(entry.name, .{}) catch continue;
//         defer index_dir.close();
//
//         var data_subdir = index_dir.openDir(data_dir, .{}) catch {
//             // Data directory already gone, just remove redirect
//             try self.removeRedirectAndCleanup(entry.name);
//             continue;
//         };
//         defer data_subdir.close();
//
//         const manifest_stat = data_subdir.statFile("manifest") catch {
//             // No manifest, safe to delete immediately
//             try self.removeRedirectAndCleanup(entry.name);
//             continue;
//         };
//
//         // Check age of manifest file (1 hour = 3600 seconds)
//         const current_time = std.time.timestamp();
//         const manifest_age = current_time - manifest_stat.mtime;
//
//         if (manifest_age > 3600) { // 1 hour
//             log.info("cleaning up deleted index {s} (manifest age: {}s)", .{ entry.name, manifest_age });
//             try self.removeRedirectAndCleanup(entry.name);
//         }
//     }
// }

// fn cleanupOrphanedDataDirs(self: *Self, index_name: []const u8) !void {
//     var index_dir = self.dir.openDir(index_name, .{}) catch return;
//     defer index_dir.close();
//
//     var iter = index_dir.iterate();
//     while (try iter.next()) |entry| {
//         if (entry.kind != .directory) continue;
//         if (!std.mem.startsWith(u8, entry.name, "data.")) continue;
//
//         // Orphaned data directory, check age and remove
//         var data_subdir = index_dir.openDir(entry.name, .{}) catch continue;
//         defer data_subdir.close();
//
//         const manifest_stat = data_subdir.statFile("manifest") catch {
//             // No manifest, safe to delete
//             index_dir.deleteTree(entry.name) catch |err| {
//                 log.warn("failed to delete orphaned data dir {s}/{s}: {}", .{ index_name, entry.name, err });
//             };
//             continue;
//         };
//
//         const current_time = std.time.timestamp();
//         const manifest_age = current_time - manifest_stat.mtime;
//
//         if (manifest_age > 3600) { // 1 hour
//             log.info("cleaning up orphaned data directory {s}/{s}", .{ index_name, entry.name });
//             index_dir.deleteTree(entry.name) catch |err| {
//                 log.warn("failed to delete orphaned data dir {s}/{s}: {}", .{ index_name, entry.name, err });
//             };
//         }
//     }
// }

// fn removeRedirectAndCleanup(self: *Self, index_name: []const u8) !void {
//     var index_dir = self.dir.openDir(index_name, .{}) catch return;
//     defer index_dir.close();
//
//     // Delete redirect file
//     index_dir.deleteFile("current") catch |err| {
//         if (err != error.FileNotFound) {
//             log.warn("failed to delete redirect file for {s}: {}", .{ index_name, err });
//         }
//     };
//
//     // Delete all data directories
//     var iter = index_dir.iterate();
//     while (try iter.next()) |entry| {
//         if (entry.kind != .directory) continue;
//         if (!std.mem.startsWith(u8, entry.name, "data.")) continue;
//
//         index_dir.deleteTree(entry.name) catch |err| {
//             log.warn("failed to delete data directory {s}/{s}: {}", .{ index_name, entry.name, err });
//         };
//     }
//
//     // Try to delete the index directory if it's empty
//     self.dir.deleteDir(index_name) catch |err| {
//         if (err != error.DirNotEmpty and err != error.FileNotFound) {
//             log.warn("failed to delete empty index directory {s}: {}", .{ index_name, err });
//         }
//     };
// }

fn deleteIndexFiles(self: *Self, name: []const u8) !void {
    const tmp_name = try std.mem.concat(self.allocator, u8, &[_][]const u8{ name, ".delete" });
    defer self.allocator.free(tmp_name);

    self.dir.rename(name, tmp_name) catch |err| {
        if (err == error.FileNotFound) {
            return;
        }
        log.err("failed to rename index directory {s} to {s}: {}", .{ name, tmp_name, err });
        return err;
    };

    self.dir.deleteTree(tmp_name) catch |err| {
        log.err("failed to delete index directory {s}: {}", .{ tmp_name, err });
    };
}

pub fn releaseIndex(self: *Self, index: *Index) void {
    self.lock.lock();
    defer self.lock.unlock();

    const optional_index: *OptionalIndex = @fieldParentPtr("value", index);
    const index_ref: *IndexRef = @fieldParentPtr("index", optional_index);
    const can_delete = index_ref.decRef();
    // the last ref should be held by the internal map and that's only released in deleteIndex
    std.debug.assert(!can_delete);

    // Notify any waiting deleteIndex operations
    index_ref.reference_released.broadcast();
}

fn borrowIndex(index_ref: *IndexRef) *Index {
    assert(index_ref.index.has_value);
    index_ref.incRef();
    return &index_ref.index.value;
}

pub fn getOrCreateIndex(self: *Self, name: []const u8, create: bool, custom_version: ?u64) !*Index {
    self.lock.lock();
    defer self.lock.unlock();

    if (self.indexes.get(name)) |index_ref| {
        if (index_ref.index.has_value) {
            // Index exists and is active
            if (index_ref.being_deleted) {
                return error.IndexBeingDeleted;
            }
            return borrowIndex(index_ref);
        }
        // Index is deleted (has_value == false) - fall through to handle recreation if create=true
    }

    if (!create) {
        return error.IndexNotFound;
    }

    const index_ref = try self.createNewIndex(name, custom_version);
    return borrowIndex(index_ref);
}

pub fn getIndex(self: *Self, name: []const u8) !*Index {
    return self.getOrCreateIndex(name, false, null);
}

pub fn deleteIndex(self: *Self, name: []const u8) !void {
    if (!isValidName(name)) {
        return error.InvalidIndexName;
    }

    self.lock.lock();
    defer self.lock.unlock();

    const index_ref = self.indexes.get(name) orelse return;
    if (!index_ref.index.has_value) return;

    // Mark as being deleted to prevent new references
    if (index_ref.being_deleted) {
        return error.IndexAlreadyBeingDeleted;
    }
    index_ref.being_deleted = true;
    defer index_ref.being_deleted = false;

    log.info("marking index {s} for deletion, waiting for references to be released", .{name});

    // Wait for all references except the map's reference to be released
    var timer = try std.time.Timer.start();
    while (index_ref.references > 1) {
        const elapsed_ms = timer.read() / std.time.ns_per_ms;
        if (elapsed_ms > DELETE_TIMEOUT_MS) {
            log.warn("timeout waiting for index {s} references to be released (current: {d})", .{ name, index_ref.references });
            return error.DeleteTimeout;
        }

        // Wait on condition variable with remaining timeout
        const remaining_timeout_ns = (DELETE_TIMEOUT_MS - elapsed_ms) * std.time.ns_per_ms;
        index_ref.reference_released.timedWait(&self.lock, remaining_timeout_ns) catch {
            // Timeout occurred, continue the loop to check references again
        };

        // Check if the entry still exists (in case of concurrent operations)
        const current_index_ref = self.indexes.get(name) orelse return error.IndexNotFound;
        if (current_index_ref != index_ref) {
            return error.IndexNotFound;
        }
    }

    log.info("deleting index {s}", .{name});

    // Mark redirect as deleted
    index_ref.redirect.deleted = true;
    errdefer index_ref.redirect.deleted = false;

    index_redirect.writeRedirectFile(index_ref.index_dir, index_ref.redirect, self.allocator) catch |err| {
        log.err("failed to mark redirect as deleted for index {s}: {}", .{ name, err });
        return err;
    };

    // Close the index
    index_ref.index.clear();
}

pub fn search(
    self: *Self,
    allocator: std.mem.Allocator,
    index_name: []const u8,
    request: api.SearchRequest,
) !api.SearchResponse {
    if (!isValidName(index_name)) {
        return error.InvalidIndexName;
    }
    const index = try self.getIndex(index_name);
    defer self.releaseIndex(index);

    // Validate and clamp limits
    const limit = @max(@min(request.limit, api.max_search_limit), api.min_search_limit);
    const timeout = @min(request.timeout, api.max_search_timeout);
    const deadline = Deadline.init(timeout);

    metrics.search();

    var collector = SearchResults.init(allocator, .{
        .max_results = limit,
        .min_score = @intCast((request.query.len + 19) / 20),
        .min_score_pct = 10,
    });
    defer collector.deinit();

    try index.search(request.query, &collector, deadline);

    const results = collector.getResults();

    if (results.len == 0) {
        metrics.searchMiss();
    } else {
        metrics.searchHit();
    }

    // Convert results to API format
    const response_results = try allocator.alloc(api.SearchResult, results.len);
    for (results, 0..) |r, i| {
        response_results[i] = .{ .id = r.id, .score = r.score };
    }

    return api.SearchResponse{ .results = response_results };
}

pub fn update(
    self: *Self,
    allocator: std.mem.Allocator,
    index_name: []const u8,
    request: api.UpdateRequest,
) !api.UpdateResponse {
    if (!isValidName(index_name)) {
        return error.InvalidIndexName;
    }
    _ = allocator; // Response doesn't need allocation

    const index = try self.getIndex(index_name);
    defer self.releaseIndex(index);

    metrics.update(request.changes.len);

    const new_version = try index.update(
        request.changes,
        request.metadata,
        request.expected_version,
    );

    return api.UpdateResponse{ .version = new_version };
}

pub fn getIndexInfo(
    self: *Self,
    allocator: std.mem.Allocator,
    index_name: []const u8,
) !api.GetIndexInfoResponse {
    if (!isValidName(index_name)) {
        return error.InvalidIndexName;
    }
    const index = try self.getIndex(index_name);
    defer self.releaseIndex(index);

    var index_reader = try index.acquireReader();
    defer index.releaseReader(&index_reader);

    return api.GetIndexInfoResponse{
        .version = index_reader.getVersion(),
        .metadata = try index_reader.getMetadata(allocator),
        .stats = api.IndexStats{
            .min_doc_id = index_reader.getMinDocId(),
            .max_doc_id = index_reader.getMaxDocId(),
            .num_segments = index_reader.getNumSegments(),
            .num_docs = index_reader.getNumDocs(),
        },
    };
}

pub fn checkIndexExists(
    self: *Self,
    index_name: []const u8,
) !void {
    if (!isValidName(index_name)) {
        return error.InvalidIndexName;
    }
    const index = try self.getIndex(index_name);
    defer self.releaseIndex(index);
    // Just checking existence, no need to return anything
}

pub fn createIndex(
    self: *Self,
    allocator: std.mem.Allocator,
    index_name: []const u8,
) !api.CreateIndexResponse {
    if (!isValidName(index_name)) {
        return error.InvalidIndexName;
    }
    _ = allocator; // Response doesn't need allocation

    const index = try self.getOrCreateIndex(index_name, true, null);
    defer self.releaseIndex(index);

    var index_reader = try index.acquireReader();
    defer index.releaseReader(&index_reader);

    return api.CreateIndexResponse{
        .version = index_reader.getVersion(),
    };
}

pub fn getFingerprintInfo(
    self: *Self,
    allocator: std.mem.Allocator,
    index_name: []const u8,
    fingerprint_id: u32,
) !api.GetFingerprintInfoResponse {
    if (!isValidName(index_name)) {
        return error.InvalidIndexName;
    }
    _ = allocator; // Response doesn't need allocation

    const index = try self.getIndex(index_name);
    defer self.releaseIndex(index);

    var index_reader = try index.acquireReader();
    defer index.releaseReader(&index_reader);

    const info = try index_reader.getDocInfo(fingerprint_id) orelse {
        return error.FingerprintNotFound;
    };

    return api.GetFingerprintInfoResponse{
        .version = info.version,
    };
}

pub fn checkFingerprintExists(
    self: *Self,
    index_name: []const u8,
    fingerprint_id: u32,
) !void {
    if (!isValidName(index_name)) {
        return error.InvalidIndexName;
    }
    const index = try self.getIndex(index_name);
    defer self.releaseIndex(index);

    var index_reader = try index.acquireReader();
    defer index.releaseReader(&index_reader);

    const info = try index_reader.getDocInfo(fingerprint_id);
    if (info == null) {
        return error.FingerprintNotFound;
    }
}

pub fn listIndexes(self: *Self, allocator: std.mem.Allocator, options: ListOptions) ![]IndexInfo {
    self.lock.lock();
    defer self.lock.unlock();

    var result = std.ArrayList(IndexInfo).init(allocator);
    defer result.deinit();

    var iter = self.indexes.iterator();
    while (iter.next()) |entry| {
        const name = entry.key_ptr.*;
        const index_ref = entry.value_ptr.*;

        // Check if index is deleted
        const deleted = !index_ref.index.has_value;

        // Skip deleted indexes if not requested
        if (deleted and !options.include_deleted) {
            continue;
        }

        // Get generation from redirect
        const generation = @as(u32, @intCast(index_ref.redirect.version));

        try result.append(IndexInfo{
            .name = name,
            .generation = generation,
            .deleted = deleted,
        });
    }

    return result.toOwnedSlice();
}

const TestContext = struct {
    tmp_dir: std.testing.TmpDir = undefined,
    scheduler: Scheduler = undefined,
    indexes: Self = undefined,

    pub fn setup(ctx: *TestContext) !void {
        ctx.tmp_dir = std.testing.tmpDir(.{});
        ctx.scheduler = Scheduler.init(std.testing.allocator);
        ctx.indexes = Self.init(std.testing.allocator, &ctx.scheduler, ctx.tmp_dir.dir, .{});

        try ctx.scheduler.start(2);
    }

    pub fn teardown(ctx: *TestContext) void {
        ctx.indexes.deinit();
        ctx.scheduler.deinit();
        ctx.tmp_dir.cleanup();
    }
};

test "setup" {
    var ctx: TestContext = .{};
    try ctx.setup();
    defer ctx.teardown();
}

test "createIndex" {
    var ctx: TestContext = .{};
    try ctx.setup();
    defer ctx.teardown();

    const info = try ctx.indexes.createIndex(std.testing.allocator, "foo");
    try std.testing.expectEqual(0, info.version);
    try ctx.indexes.checkIndexExists("foo");
}

test "createIndex twice" {
    var ctx: TestContext = .{};
    try ctx.setup();
    defer ctx.teardown();

    const info = try ctx.indexes.createIndex(std.testing.allocator, "foo");
    try std.testing.expectEqual(0, info.version);
    try ctx.indexes.checkIndexExists("foo");

    const info2 = try ctx.indexes.createIndex(std.testing.allocator, "foo");
    try std.testing.expectEqual(0, info2.version);
    try ctx.indexes.checkIndexExists("foo");
}

test "deleteIndex" {
    var ctx: TestContext = .{};
    try ctx.setup();
    defer ctx.teardown();

    const info = try ctx.indexes.createIndex(std.testing.allocator, "foo");
    try std.testing.expectEqual(0, info.version);
    try ctx.indexes.checkIndexExists("foo");

    try ctx.indexes.deleteIndex("foo");
    try std.testing.expectError(error.IndexNotFound, ctx.indexes.checkIndexExists("foo"));
}

test "deleteIndex twice" {
    var ctx: TestContext = .{};
    try ctx.setup();
    defer ctx.teardown();

    const info = try ctx.indexes.createIndex(std.testing.allocator, "foo");
    try std.testing.expectEqual(0, info.version);
    try ctx.indexes.checkIndexExists("foo");

    try ctx.indexes.deleteIndex("foo");
    try std.testing.expectError(error.IndexNotFound, ctx.indexes.checkIndexExists("foo"));

    try ctx.indexes.deleteIndex("foo");
    try std.testing.expectError(error.IndexNotFound, ctx.indexes.checkIndexExists("foo"));
}

test "update" {
    var ctx: TestContext = .{};
    try ctx.setup();
    defer ctx.teardown();

    const Change = @import("change.zig").Change;

    const info = try ctx.indexes.createIndex(std.testing.allocator, "foo");
    try std.testing.expectEqual(0, info.version);

    var changes = [_]Change{
        .{ .insert = .{ .id = 1, .hashes = &[_]u32{ 1, 2, 3 } } },
    };

    const result = try ctx.indexes.update(std.testing.allocator, "foo", .{ .changes = &changes });
    try std.testing.expectEqual(1, result.version);
}<|MERGE_RESOLUTION|>--- conflicted
+++ resolved
@@ -80,12 +80,8 @@
 indexes: IndexRefHashMap = .{},
 cleanup_task: ?*Scheduler.Task = null,
 
-<<<<<<< HEAD
-pub fn isValidName(name: []const u8) bool {
-=======
 fn isValidName(name: []const u8) bool {
     if (name.len == 0) return false;
->>>>>>> 6b084ac4
     for (name, 0..) |c, i| {
         if (i == 0) {
             switch (c) {
